package pgo.formatters;

import pgo.errors.IssueVisitor;
import pgo.errors.IssueWithContext;
import pgo.model.mpcal.ModularPlusCalArchetype;
import pgo.model.mpcal.ModularPlusCalInstance;
import pgo.model.pcal.PlusCalMacro;
import pgo.model.type.BacktrackingFailureIssue;
import pgo.model.type.PGoTypePolymorphicConstraint;
import pgo.model.type.UnrealizableTypeIssue;
import pgo.model.type.UnsatisfiableConstraintIssue;
import pgo.parser.ParseFailure;
import pgo.trans.intermediate.*;
import pgo.trans.passes.expansion.*;
import pgo.trans.passes.scope.mpcal.MismatchedRefMappingIssue;
import pgo.trans.passes.tlaparse.ParsingIssue;
import pgo.trans.passes.type.TypeInferenceFailureIssue;
import pgo.util.SourceLocation;

import java.io.IOException;
import java.nio.file.Path;
import java.util.Map;
import java.util.Set;

public class IssueFormattingVisitor extends IssueVisitor<Void, IOException> {
	private IndentingWriter out;

	public IssueFormattingVisitor(IndentingWriter out) {
		this.out = out;
	}

	@Override
	public Void visit(IssueWithContext issueWithContext) throws IOException {
		issueWithContext.getContext().accept(new ContextFormattingVisitor(out));
		try(IndentingWriter.Indent ignored = out.indent()){
			out.newLine();
			issueWithContext.getIssue().accept(this);
		}
		return null;
	}

	@Override
	public Void visit(OptionParserIssue optionParserIssue) throws IOException {
		out.write("unable to parse options: ");
		out.write(optionParserIssue.getMessage());
		return null;
	}

	@Override
	public Void visit(PlusCalParserIssue plusCalParserIssue) throws IOException {
		out.write("unable to parse PlusCal code: ");
		out.write(plusCalParserIssue.getMessage());
		return null;
	}

	@Override
	public Void visit(ScopeConflictIssue scopeConflictIssue) throws IOException {
		out.write("scoping conflict between ");
		scopeConflictIssue.getFirst().accept(new OriginFormattingVisitor(out));
		out.write(" and ");
		scopeConflictIssue.getSecond().accept(new OriginFormattingVisitor(out));
		return null;
	}

	@Override
	public Void visit(ModuleNotFoundIssue moduleNotFoundIssue) throws IOException {
		out.write("TLA module ");
		out.write(moduleNotFoundIssue.getModuleName());
		out.write(" not found; looked in:");
		try(IndentingWriter.Indent ignored = out.indent()){
			for(Path path : moduleNotFoundIssue.getPathsChecked()) {
				out.newLine();
				out.write("- ");
				out.write(path.toString());
			}
		}
		return null;
	}

	@Override
	public Void visit(DanglingReferenceIssue danglingReferenceIssue) throws IOException {
		out.write("could not resolve symbol ");
		danglingReferenceIssue.getFrom().accept(new OriginFormattingVisitor(out));
		return null;
	}

	@Override
	public Void visit(IOErrorIssue ioErrorIssue) throws IOException {
		out.write("IO Error: ");
		out.write(ioErrorIssue.getError().toString());
		return null;
	}

	@Override
	public Void visit(ParsingIssue parsingIssue) throws IOException {
		Map.Entry<SourceLocation, Set<ParseFailure>> lastEntry = parsingIssue.getError().lastEntry();
		out.write("could not parse "+parsingIssue.getLanguage()+" at "+lastEntry.getKey()+": ");
		try(IndentingWriter.Indent ignored = out.indent()){
			Set<ParseFailure> lastFailures = lastEntry.getValue();
			for(ParseFailure f : lastFailures){
				out.newLine();
				out.write(f.toString());
			}
		}
		return null;
	}

	@Override
	public Void visit(NoModulesFoundInFileIssue noModulesFoundInFileIssue) throws IOException {
		out.write("file does not contain any TLA modules");
		return null;
	}

	@Override
	public Void visit(ModuleSubstitutionNotFoundIssue moduleSubstitutionNotFoundIssue) throws IOException {
		out.write("module instantiation provided a substitution (");
		out.write(moduleSubstitutionNotFoundIssue.getFrom().getId());
		out.write(" that does not match and variables/constants declared by that module");
		return null;
	}

	@Override
	public Void visit(CircularModuleReferenceIssue circularModuleReferenceIssue) throws IOException {
		out.write("encountered circular reference to module ");
		out.write(circularModuleReferenceIssue.getModuleName());
		return null;
	}

	@Override
	public Void visit(UnsupportedFeatureIssue unsupportedFeatureIssue) throws IOException {
		out.write("feature not supported by PGo: ");
		out.write(unsupportedFeatureIssue.getMessage());
		return null;
	}

	@Override
	public Void visit(UnresolvableMacroCallIssue unresolvableMacroCallIssue) throws IOException {
		out.write("could not find macro referenced by macro call at line ");
		out.write(unresolvableMacroCallIssue.getMacroCall().getLocation().getStartLine());
		out.write(" column ");
		out.write(unresolvableMacroCallIssue.getMacroCall().getLocation().getStartColumn());
		return null;
	}

	@Override
	public Void visit(MacroArgumentCountMismatchIssue macroArgumentCountMismatchIssue) throws IOException {
		out.write("macro argument mismatch while calling macro ");
		PlusCalMacro macro = macroArgumentCountMismatchIssue.getMacro();
		out.write(macro.getName());
		out.write(" defined at line ");
		out.write(macro.getLocation().getStartLine());
		out.write(" column ");
		out.write(macro.getLocation().getStartColumn());
		out.write("from line ");
		out.write(macroArgumentCountMismatchIssue.getMacroCall().getLocation().getStartLine());
		out.write(" column ");
		out.write(macroArgumentCountMismatchIssue.getMacroCall().getLocation().getStartColumn());
		return null;
	}

	@Override
	public Void visit(RecursiveMacroCallIssue recursiveMacroCallIssue) throws IOException {
		out.write("encountered recursive macro call at line ");
		out.write(recursiveMacroCallIssue.getMacroCall().getLocation().getStartLine());
		out.write(" column ");
		out.write(recursiveMacroCallIssue.getMacroCall().getLocation().getStartColumn());
		return null;
	}

	@Override
	public Void visit(MacroArgumentInnerScopeConflictIssue macroArgumentInnerScopeConflictIssue) throws IOException {
		out.write("locally bound identifier at line ");
		out.write(macroArgumentInnerScopeConflictIssue.getIdentifier().getLocation().getStartLine());
		out.write(" column ");
		out.write(macroArgumentInnerScopeConflictIssue.getIdentifier().getLocation().getStartColumn());
		out.write(" conflicts with PlusCal macro parameter; this will likely not work with the TLC");
		return null;
	}

	@Override
	public Void visit(MultiplyDeclaredLabelIssue multiplyDeclaredLabelIssue) throws IOException {
		out.write("label declarations ");
		multiplyDeclaredLabelIssue.getFirst().accept(new OriginFormattingVisitor(out));
		out.write(" and ");
		multiplyDeclaredLabelIssue.getSecond().accept(new OriginFormattingVisitor(out));
		out.write("conflict");
		return null;
	}

	@Override
	public Void visit(MacroNameConflictIssue macroNameConflictIssue) throws IOException {
		out.write("the two macro definitions at line ");
		out.write(macroNameConflictIssue.getFirst().getLocation().getStartLine());
		out.write(" column ");
		out.write(macroNameConflictIssue.getFirst().getLocation().getStartColumn());
		out.write(" and line ");
		out.write(macroNameConflictIssue.getSecond().getLocation().getStartLine());
		out.write(" column ");
		out.write(macroNameConflictIssue.getSecond().getLocation().getStartColumn());
		out.write(" share the same name");
		return null;
	}

	@Override
	public Void visit(ArchetypeNameConflictIssue archetypeNameConflictIssue) throws IOException {
		out.write("the two archetype definitions at line ");
		out.write(archetypeNameConflictIssue.getFirst().getLocation().getStartLine());
		out.write(" column ");
		out.write(archetypeNameConflictIssue.getFirst().getLocation().getStartColumn());
		out.write(" and line ");
		out.write(archetypeNameConflictIssue.getSecond().getLocation().getStartLine());
		out.write(" column ");
		out.write(archetypeNameConflictIssue.getSecond().getLocation().getStartColumn());
		out.write(" share the same name");
		return null;
	}

	@Override
	public Void visit(MappingMacroNameConflictIssue mappingMacroNameConflictIssue) throws IOException {
		out.write("the two mapping macro definitions at line ");
		out.write(mappingMacroNameConflictIssue.getFirst().getLocation().getStartLine());
		out.write(" column ");
		out.write(mappingMacroNameConflictIssue.getFirst().getLocation().getStartColumn());
		out.write(" and line ");
		out.write(mappingMacroNameConflictIssue.getSecond().getLocation().getStartLine());
		out.write(" column ");
		out.write(mappingMacroNameConflictIssue.getSecond().getLocation().getStartColumn());
		out.write(" share the same name");
		return null;
	}

	@Override
	public Void visit(BacktrackingFailureIssue backtrackingFailureIssue) throws IOException {
		PGoTypePolymorphicConstraint polymorphicConstraint = backtrackingFailureIssue.getPolymorphicConstraint();
		out.write("could not satisfy ");
		polymorphicConstraint.accept(new DerivedFormattingVisitor(out));
		out.write("; constraint is ");
		out.write(polymorphicConstraint.toString());
		return null;
	}

	@Override
	public Void visit(UnrealizableTypeIssue unrealizableTypeIssue) throws IOException {
		out.write("could not realize ");
		unrealizableTypeIssue.getType().accept(new DerivedFormattingVisitor(out));
		return null;
	}

	@Override
	public Void visit(UnsatisfiableConstraintIssue unsatisfiableConstraintIssue) throws IOException {
		out.write("could not unify ");
		unsatisfiableConstraintIssue.getLhs().accept(new DerivedFormattingVisitor(out));
		out.write(" and ");
		unsatisfiableConstraintIssue.getRhs().accept(new DerivedFormattingVisitor(out));
		out.write("; ");
		unsatisfiableConstraintIssue.getConstraint().accept(new DerivedFormattingVisitor(out));
		return null;
	}

	@Override
	public Void visit(TypeInferenceFailureIssue typeInferenceFailureIssue) throws IOException {
		out.write("could not infer type for ");
		typeInferenceFailureIssue.getUID().accept(new DerivedFormattingVisitor(out));
		out.write("; got");
		typeInferenceFailureIssue.getType().accept(new DerivedFormattingVisitor(out));
		return null;
	}

	@Override
	public Void visit(ProcedureNotFoundIssue procedureNotFoundIssue) throws IOException {
		out.write("could not find procedure with name ");
		out.write(procedureNotFoundIssue.getProcedureName());
		out.write(" from ");
		procedureNotFoundIssue.getOrigin().accept(new OriginFormattingVisitor(out));
		return null;
	}

	@Override
	public Void visit(ConstantWithNoValueIssue constantWithNoValueIssue) throws IOException {
		out.write("could not find value for constant ");
		out.write(constantWithNoValueIssue.getName());
		out.write(" in configuration file; ");
		constantWithNoValueIssue.getDefinition().accept(new OriginFormattingVisitor(out));
		return null;
	}

	@Override
<<<<<<< HEAD
	public Void visit(InvalidModularPlusCalIssue invalidModularPlusCalIssue) throws IOException {
		out.write("Modular PlusCal validation error: ");

		switch (invalidModularPlusCalIssue.getReason()) {
			case MISSING_LABEL:
				out.write("missing label in statement: ");
				break;

			case LABEL_NOT_ALLOWED:
				out.write("label not allowed in statement: ");
				break;

			case RESERVED_LABEL_NAME:
				out.write("use of reserved label name in statement: ");
				break;
		}

		invalidModularPlusCalIssue.getStatement().accept(new OriginFormattingVisitor(out));
		return null;
	}

=======
	public Void visit(UnknownArchetypeTargetIssue unknownArchetypeTargetIssue) throws IOException {
		out.write("could not find archetype referenced by instance statement at line ");
		out.write(unknownArchetypeTargetIssue.getModularPlusCalInstance().getLocation().getStartLine());
		out.write(" column ");
		out.write(unknownArchetypeTargetIssue.getModularPlusCalInstance().getLocation().getStartColumn());
		return null;
	}

	@Override
	public Void visit(UnknownMappingTargetIssue unknownMappingTargetIssue) throws IOException {
		out.write("could not find mapping macro referenced by instance statement at line ");
		out.write(unknownMappingTargetIssue.getModularPlusCalMapping().getLocation().getStartLine());
		out.write(" column ");
		out.write(unknownMappingTargetIssue.getModularPlusCalMapping().getLocation().getStartColumn());
		return null;
	}

	@Override
	public Void visit(InstanceArgumentCountMismatchIssue instanceArgumentCountMismatchIssue) throws IOException {
		out.write("archetype ");
		ModularPlusCalArchetype archetype = instanceArgumentCountMismatchIssue.getModularPlusCalArchetype();
		out.write(archetype.getName());
		out.write(" defined at line ");
		out.write(archetype.getLocation().getStartLine());
		out.write(" column ");
		out.write(archetype.getLocation().getStartColumn());
		out.write(" requires ");
		out.write(archetype.getArguments().size());
		out.write(" argument(s) while instance statement at line ");
		ModularPlusCalInstance instance = instanceArgumentCountMismatchIssue.getModularPlusCalInstance();
		out.write(instance.getLocation().getStartLine());
		out.write(" column ");
		out.write(instance.getLocation().getStartColumn());
		out.write(" referencing it provides ");
		out.write(instance.getParams().size());
		out.write(" parameters");
		return null;
	}

	@Override
	public Void visit(MismatchedRefMappingIssue mismatchedRefMappingIssue) throws IOException {
		out.write("instance statement at line ");
		ModularPlusCalInstance instance = mismatchedRefMappingIssue.getModularPlusCalInstance();
		out.write(instance.getLocation().getStartLine());
		out.write(" column ");
		out.write(instance.getLocation().getStartColumn());
		out.write(" contains unmapped globals ");
		out.write(String.join(", ", mismatchedRefMappingIssue.getUnmappedNames()));
		out.write(" in mapping directives");
		return null;
	}
>>>>>>> b0d558ae
}<|MERGE_RESOLUTION|>--- conflicted
+++ resolved
@@ -285,7 +285,6 @@
 	}
 
 	@Override
-<<<<<<< HEAD
 	public Void visit(InvalidModularPlusCalIssue invalidModularPlusCalIssue) throws IOException {
 		out.write("Modular PlusCal validation error: ");
 
@@ -307,7 +306,6 @@
 		return null;
 	}
 
-=======
 	public Void visit(UnknownArchetypeTargetIssue unknownArchetypeTargetIssue) throws IOException {
 		out.write("could not find archetype referenced by instance statement at line ");
 		out.write(unknownArchetypeTargetIssue.getModularPlusCalInstance().getLocation().getStartLine());
@@ -359,5 +357,4 @@
 		out.write(" in mapping directives");
 		return null;
 	}
->>>>>>> b0d558ae
 }