package pgo.trans.passes.validation;

import java.util.*;

import pgo.errors.IssueContext;
import pgo.model.mpcal.*;
import pgo.model.pcal.*;
import pgo.model.tla.TLAExpression;
import pgo.model.tla.TLAGeneralIdentifier;
import pgo.model.tla.TLARef;
import pgo.model.tla.TLAUnit;
import pgo.scope.UID;

import java.util.function.Consumer;

/**
 * Validates that the Modular PlusCal specification is valid according to the restrictions
 * imposed by the language (documented at https://github.com/UBC-NSS/pgo/wiki/Modular-PlusCal).
 */
public class ModularPlusCalValidationVisitor extends ModularPlusCalBlockVisitor<Void, RuntimeException> {
	private final IssueContext ctx;
	private final Map<UID, Map<String, Boolean>> archetypeFunctionMappings;

	public ModularPlusCalValidationVisitor(IssueContext ctx) {
		this.ctx = ctx;
		this.archetypeFunctionMappings = new HashMap<>();
	}

<<<<<<< HEAD
=======
	// validates that instances of an archetype cannot instantiate the same global variable
	// in inconsistent ways: i.e., one mapping function calls and the other mapping the variable
	// itself (or not applying any mapping to it).
	private void validateConsistentInstantiations(ModularPlusCalBlock modularPlusCalBlock) {
		Map<String, List<ModularPlusCalInstance>> instanceMap = new HashMap<>();
		for (ModularPlusCalInstance instance : modularPlusCalBlock.getInstances()) {
			List<ModularPlusCalInstance> existingInstances = instanceMap.getOrDefault(instance.getTarget(), new ArrayList<>());

			if (existingInstances.size() > 0) {
				for (ModularPlusCalInstance existingInstance : existingInstances) {
					Set<ModularPlusCalMapping> existingMappingsUnique = new HashSet<>(existingInstance.getMappings());
					Set<ModularPlusCalMapping> currentMappingsUnique = new HashSet<>(instance.getMappings());


					for (ModularPlusCalMapping existingMapping : existingInstance.getMappings()) {
						for (ModularPlusCalMapping currentMapping : instance.getMappings()) {
							if (existingMapping.getVariable().getName().equals(currentMapping.getVariable().getName())) {
								existingMappingsUnique.remove(existingMapping);
								currentMappingsUnique.remove(currentMapping);

								if (existingMapping.getVariable().isFunctionCalls() != currentMapping.getVariable().isFunctionCalls()) {
									ctx.error(new InconsistentInstantiationIssue(instance, existingInstance));
								}
							}
						}
					}

					// if mappings that do not match map function calls, then the instantiations
					// are conflicting.
					for (ModularPlusCalMapping mapping : existingMappingsUnique) {
						if (mapping.getVariable().isFunctionCalls()) {
							ctx.error(new InconsistentInstantiationIssue(instance, existingInstance));
						}
					}

					for (ModularPlusCalMapping mapping : currentMappingsUnique) {
						if (mapping.getVariable().isFunctionCalls()) {
							ctx.error(new InconsistentInstantiationIssue(instance, existingInstance));
						}
					}
				}
			}

			existingInstances.add(instance);
			instanceMap.put(instance.getTarget(), existingInstances);
		}
	}

	private void checkMappedParams(ModularPlusCalBlock modularPlusCalBlock) {
		modularPlusCalBlock.getArchetypes().forEach(archetype -> {
			Map<String, Boolean> functionMapped = new HashMap<>();
			Map<String, Integer> concreteToPosition = new HashMap<>();
			archetypeFunctionMappings.put(archetype.getUID(), functionMapped);

			modularPlusCalBlock
					.getInstances()
					.stream()
					.filter(i -> i.getTarget().equals(archetype.getName()))
					.findFirst()
					.ifPresent(instance -> {
						// since we already established the instances are consistent at
						// this point, it is sufficient to inspect only one instance of an
						// archetype to determine which parameters are function mapped.


						// find how each concrete argument passed to the archetype instantiation
						// maps to the positions of the arguments of the archetype.
						for (int i = 0; i < archetype.getParams().size(); i++) {
							TLAExpression arg = instance.getArguments().get(i);
							String concreteName;

							if (arg instanceof TLAGeneralIdentifier) {
								concreteName = ((TLAGeneralIdentifier) arg).getName().getId();
							} else if (arg instanceof TLARef) {
								concreteName = ((TLARef) arg).getTarget();
							} else {
								continue;
							}

							concreteToPosition.put(concreteName, i);
						}

						archetype.getParams().forEach(param -> {
							instance
									.getMappings()
									.forEach(m ->
										functionMapped.put(
												archetype.getParams().get(concreteToPosition.get(m.getVariable().getName())).getName().getValue(),
												m.getVariable().isFunctionCalls())
									);
						});
					});
		});
	}

>>>>>>> 11283f8f
	public Void visit(ModularPlusCalBlock modularPlusCalBlock) {
		validateConsistentInstantiations(modularPlusCalBlock);
		checkMappedParams(modularPlusCalBlock);

		for (ModularPlusCalArchetype archetype : modularPlusCalBlock.getArchetypes()) {
			archetype.accept(this);
		}

		for (ModularPlusCalMappingMacro mappingMacro : modularPlusCalBlock.getMappingMacros()) {
			mappingMacro.accept(this);
		}

		for (PlusCalMacro macro : modularPlusCalBlock.getMacros()) {
			macro.accept(this);
		}

		for (PlusCalProcedure procedure : modularPlusCalBlock.getProcedures()) {
			procedure.accept(this);
		}

		if (modularPlusCalBlock.getProcesses() instanceof PlusCalSingleProcess) {
			PlusCalSingleProcess singleProcess = (PlusCalSingleProcess) modularPlusCalBlock.getProcesses();
			singleProcess.accept(this);
		} else if (modularPlusCalBlock.getProcesses() instanceof PlusCalMultiProcess) {
			PlusCalMultiProcess multiProcess = (PlusCalMultiProcess) modularPlusCalBlock.getProcesses();
			multiProcess.accept(this);
		}

		return null;
	}

	/*
	* Archetypes in Modular PlusCal must obey the following rules and restrictions:
	*
	*   * Same labelling rules of vanilla PlusCal apply (see C-syntax manual, section 3.7)
<<<<<<< HEAD
=======
	*   * Only local or `ref` variables can be assigned to
	*   * Parameters can only be used as functions if they were mapped as functions when
	*     instantiated (similarly, they cannot be used as variables if mapped as functions)
>>>>>>> 11283f8f
	*/
	public Void visit(ModularPlusCalArchetype modularPlusCalArchetype) {
		// guaranteed to exist at the parsing stage
		PlusCalStatement firstStatement = modularPlusCalArchetype.getBody().get(0);
		checkLabeled(firstStatement);

		Map<String, Boolean> functionMapped = archetypeFunctionMappings.get(modularPlusCalArchetype.getUID());
		ModularPlusCalLabelingRulesVisitor labels = new ModularPlusCalLabelingRulesVisitor(ctx);
		modularPlusCalArchetype.getBody().forEach(statement -> {
			statement.accept(labels);
			statement.accept(new ModularPlusCalStatementValidationVisitor(ctx, functionMapped));
		});

		return null;
	}

	public Void visit(ModularPlusCalInstance modularPlusCalInstance) {
		return null;
	}

	public Void visit(ModularPlusCalMappingMacro modularPlusCalMappingMacro) {
		// mapping macros should have no labels, `goto`, `call` or `while` statements.
		PlusCalStatementRejectionVisitor visitor = new PlusCalStatementRejectionVisitor(
				this.ctx,
				Arrays.asList(
						PlusCalStatementRejectionVisitor.Node.LABELS,
						PlusCalStatementRejectionVisitor.Node.CALL,
						PlusCalStatementRejectionVisitor.Node.GOTO,
						PlusCalStatementRejectionVisitor.Node.WHILE
				)
		);

		Consumer<List<PlusCalStatement>> validateType = statements -> {
			for (PlusCalStatement statement : statements) {
				statement.accept(visitor);
			}
		};

		validateType.accept(modularPlusCalMappingMacro.getReadBody());
		validateType.accept(modularPlusCalMappingMacro.getWriteBody());

		return null;
	}

	public Void visit(PlusCalMacro plusCalMacro) {
		ModularPlusCalLabelingRulesVisitor visitor =
				new ModularPlusCalLabelingRulesVisitor(this.ctx, false);

		// visit every statement of the macro, collecting an error in case a label
		// is found within
		for (PlusCalStatement statement : plusCalMacro.getBody()) {
			statement.accept(visitor);
		}

		// TODO: validate macros
		return null;
	}

	public Void visit(PlusCalProcedure plusCalProcedure) {
		PlusCalStatement firstStatement = plusCalProcedure.getBody().get(0);
		checkLabeled(firstStatement);

		ModularPlusCalLabelingRulesVisitor visitor = new ModularPlusCalLabelingRulesVisitor(this.ctx);
		for (PlusCalStatement statement : plusCalProcedure.getBody()) {
			statement.accept(visitor);
		}

		// TODO: validate procedures
		return null;
	}

	public Void visit(PlusCalSingleProcess plusCalSingleProcess) {
		PlusCalStatement firstStatement = plusCalSingleProcess.getBody().get(0);
		checkLabeled(firstStatement);

		ModularPlusCalLabelingRulesVisitor visitor = new ModularPlusCalLabelingRulesVisitor(this.ctx);
		for (PlusCalStatement statement : plusCalSingleProcess.getBody()) {
			statement.accept(visitor);
		}

		// TODO: validate single process
		return null;
	}

	public Void visit(PlusCalMultiProcess plusCalMultiProcess) {
		for (PlusCalProcess process : plusCalMultiProcess.getProcesses()) {
			PlusCalStatement firstStatement = process.getBody().get(0);
			checkLabeled(firstStatement);

			ModularPlusCalLabelingRulesVisitor visitor = new ModularPlusCalLabelingRulesVisitor(this.ctx);
			for (PlusCalStatement statement : process.getBody()) {
				statement.accept(visitor);
			}

			// TODO: validate PlusCal processes
		}

		return null;
	}

	public Void visit(TLAUnit tlaUnit) {
		// TODO: validate TLA+ units

		return null;
	}

	private Void checkLabeled(PlusCalStatement statement) {
		boolean isLabeled = statement instanceof PlusCalLabeledStatements;

		if (!isLabeled) {
			ctx.error(new MissingLabelIssue(statement));
		}

		return null;
	}
}<|MERGE_RESOLUTION|>--- conflicted
+++ resolved
@@ -19,115 +19,12 @@
  */
 public class ModularPlusCalValidationVisitor extends ModularPlusCalBlockVisitor<Void, RuntimeException> {
 	private final IssueContext ctx;
-	private final Map<UID, Map<String, Boolean>> archetypeFunctionMappings;
 
 	public ModularPlusCalValidationVisitor(IssueContext ctx) {
 		this.ctx = ctx;
-		this.archetypeFunctionMappings = new HashMap<>();
 	}
 
-<<<<<<< HEAD
-=======
-	// validates that instances of an archetype cannot instantiate the same global variable
-	// in inconsistent ways: i.e., one mapping function calls and the other mapping the variable
-	// itself (or not applying any mapping to it).
-	private void validateConsistentInstantiations(ModularPlusCalBlock modularPlusCalBlock) {
-		Map<String, List<ModularPlusCalInstance>> instanceMap = new HashMap<>();
-		for (ModularPlusCalInstance instance : modularPlusCalBlock.getInstances()) {
-			List<ModularPlusCalInstance> existingInstances = instanceMap.getOrDefault(instance.getTarget(), new ArrayList<>());
-
-			if (existingInstances.size() > 0) {
-				for (ModularPlusCalInstance existingInstance : existingInstances) {
-					Set<ModularPlusCalMapping> existingMappingsUnique = new HashSet<>(existingInstance.getMappings());
-					Set<ModularPlusCalMapping> currentMappingsUnique = new HashSet<>(instance.getMappings());
-
-
-					for (ModularPlusCalMapping existingMapping : existingInstance.getMappings()) {
-						for (ModularPlusCalMapping currentMapping : instance.getMappings()) {
-							if (existingMapping.getVariable().getName().equals(currentMapping.getVariable().getName())) {
-								existingMappingsUnique.remove(existingMapping);
-								currentMappingsUnique.remove(currentMapping);
-
-								if (existingMapping.getVariable().isFunctionCalls() != currentMapping.getVariable().isFunctionCalls()) {
-									ctx.error(new InconsistentInstantiationIssue(instance, existingInstance));
-								}
-							}
-						}
-					}
-
-					// if mappings that do not match map function calls, then the instantiations
-					// are conflicting.
-					for (ModularPlusCalMapping mapping : existingMappingsUnique) {
-						if (mapping.getVariable().isFunctionCalls()) {
-							ctx.error(new InconsistentInstantiationIssue(instance, existingInstance));
-						}
-					}
-
-					for (ModularPlusCalMapping mapping : currentMappingsUnique) {
-						if (mapping.getVariable().isFunctionCalls()) {
-							ctx.error(new InconsistentInstantiationIssue(instance, existingInstance));
-						}
-					}
-				}
-			}
-
-			existingInstances.add(instance);
-			instanceMap.put(instance.getTarget(), existingInstances);
-		}
-	}
-
-	private void checkMappedParams(ModularPlusCalBlock modularPlusCalBlock) {
-		modularPlusCalBlock.getArchetypes().forEach(archetype -> {
-			Map<String, Boolean> functionMapped = new HashMap<>();
-			Map<String, Integer> concreteToPosition = new HashMap<>();
-			archetypeFunctionMappings.put(archetype.getUID(), functionMapped);
-
-			modularPlusCalBlock
-					.getInstances()
-					.stream()
-					.filter(i -> i.getTarget().equals(archetype.getName()))
-					.findFirst()
-					.ifPresent(instance -> {
-						// since we already established the instances are consistent at
-						// this point, it is sufficient to inspect only one instance of an
-						// archetype to determine which parameters are function mapped.
-
-
-						// find how each concrete argument passed to the archetype instantiation
-						// maps to the positions of the arguments of the archetype.
-						for (int i = 0; i < archetype.getParams().size(); i++) {
-							TLAExpression arg = instance.getArguments().get(i);
-							String concreteName;
-
-							if (arg instanceof TLAGeneralIdentifier) {
-								concreteName = ((TLAGeneralIdentifier) arg).getName().getId();
-							} else if (arg instanceof TLARef) {
-								concreteName = ((TLARef) arg).getTarget();
-							} else {
-								continue;
-							}
-
-							concreteToPosition.put(concreteName, i);
-						}
-
-						archetype.getParams().forEach(param -> {
-							instance
-									.getMappings()
-									.forEach(m ->
-										functionMapped.put(
-												archetype.getParams().get(concreteToPosition.get(m.getVariable().getName())).getName().getValue(),
-												m.getVariable().isFunctionCalls())
-									);
-						});
-					});
-		});
-	}
-
->>>>>>> 11283f8f
 	public Void visit(ModularPlusCalBlock modularPlusCalBlock) {
-		validateConsistentInstantiations(modularPlusCalBlock);
-		checkMappedParams(modularPlusCalBlock);
-
 		for (ModularPlusCalArchetype archetype : modularPlusCalBlock.getArchetypes()) {
 			archetype.accept(this);
 		}
@@ -155,28 +52,16 @@
 		return null;
 	}
 
-	/*
-	* Archetypes in Modular PlusCal must obey the following rules and restrictions:
-	*
-	*   * Same labelling rules of vanilla PlusCal apply (see C-syntax manual, section 3.7)
-<<<<<<< HEAD
-=======
-	*   * Only local or `ref` variables can be assigned to
-	*   * Parameters can only be used as functions if they were mapped as functions when
-	*     instantiated (similarly, they cannot be used as variables if mapped as functions)
->>>>>>> 11283f8f
-	*/
+	/**
+	 * Same labelling rules of vanilla PlusCal apply (see C-syntax manual, section 3.7)
+	 */
 	public Void visit(ModularPlusCalArchetype modularPlusCalArchetype) {
 		// guaranteed to exist at the parsing stage
 		PlusCalStatement firstStatement = modularPlusCalArchetype.getBody().get(0);
 		checkLabeled(firstStatement);
 
-		Map<String, Boolean> functionMapped = archetypeFunctionMappings.get(modularPlusCalArchetype.getUID());
 		ModularPlusCalLabelingRulesVisitor labels = new ModularPlusCalLabelingRulesVisitor(ctx);
-		modularPlusCalArchetype.getBody().forEach(statement -> {
-			statement.accept(labels);
-			statement.accept(new ModularPlusCalStatementValidationVisitor(ctx, functionMapped));
-		});
+		modularPlusCalArchetype.getBody().forEach(statement -> statement.accept(labels));
 
 		return null;
 	}
