package raftkvs

import (
	"fmt"
	"github.com/UBC-NSS/pgo/distsys"
	"github.com/UBC-NSS/pgo/distsys/tla"
)

var _ = new(fmt.Stringer) // unconditionally prevent go compiler from reporting unused fmt import
var _ = distsys.ErrDone
var _ = tla.TLAValue{} // same, for tla

func Min(iface distsys.ArchetypeInterface, s tla.TLAValue) tla.TLAValue {
	return func() tla.TLAValue {
		var e tla.TLAValue = tla.TLAChoose(s, func(element tla.TLAValue) bool {
			var e0 tla.TLAValue = element
			_ = e0
			return tla.TLA_TRUE.AsBool()
		})
		_ = e
		return MinAcc(iface, tla.TLA_BackslashSymbol(s, tla.MakeTLASet(e)), e)
	}()
}
func MinAcc(iface distsys.ArchetypeInterface, s0 tla.TLAValue, e1 tla.TLAValue) tla.TLAValue {
	return func() tla.TLAValue {
		if tla.TLA_EqualsSymbol(s0, tla.MakeTLASet()).AsBool() {
			return e1
		} else {
			return func() tla.TLAValue {
				var e2 tla.TLAValue = tla.TLAChoose(s0, func(element0 tla.TLAValue) bool {
					var e20 tla.TLAValue = element0
					_ = e20
					return tla.TLA_TRUE.AsBool()
				})
				_ = e2
				return MinAcc(iface, tla.TLA_BackslashSymbol(s0, tla.MakeTLASet(e2)), func() tla.TLAValue {
					if tla.TLA_LessThanSymbol(e2, e1).AsBool() {
						return e2
					} else {
						return e1
					}
				}())
			}()
		}
	}()
}
func Max(iface distsys.ArchetypeInterface, s1 tla.TLAValue) tla.TLAValue {
	return func() tla.TLAValue {
		var e3 tla.TLAValue = tla.TLAChoose(s1, func(element1 tla.TLAValue) bool {
			var e4 tla.TLAValue = element1
			_ = e4
			return tla.TLA_TRUE.AsBool()
		})
		_ = e3
		return MaxAcc(iface, tla.TLA_BackslashSymbol(s1, tla.MakeTLASet(e3)), e3)
	}()
}
func MaxAcc(iface distsys.ArchetypeInterface, s2 tla.TLAValue, e10 tla.TLAValue) tla.TLAValue {
	return func() tla.TLAValue {
		if tla.TLA_EqualsSymbol(s2, tla.MakeTLASet()).AsBool() {
			return e10
		} else {
			return func() tla.TLAValue {
				var e21 tla.TLAValue = tla.TLAChoose(s2, func(element2 tla.TLAValue) bool {
					var e22 tla.TLAValue = element2
					_ = e22
					return tla.TLA_TRUE.AsBool()
				})
				_ = e21
				return MaxAcc(iface, tla.TLA_BackslashSymbol(s2, tla.MakeTLASet(e21)), func() tla.TLAValue {
					if tla.TLA_GreaterThanSymbol(e21, e10).AsBool() {
						return e21
					} else {
						return e10
					}
				}())
			}()
		}
	}()
}
func IsQuorum(iface distsys.ArchetypeInterface, s3 tla.TLAValue) tla.TLAValue {
	return tla.TLA_GreaterThanSymbol(tla.TLA_AsteriskSymbol(tla.TLA_Cardinality(s3), tla.MakeTLANumber(2)), iface.GetConstant("NumServers")())
}
func ServerSet(iface distsys.ArchetypeInterface) tla.TLAValue {
	return tla.TLA_DotDotSymbol(tla.MakeTLANumber(1), iface.GetConstant("NumServers")())
}
func FindAgreeIndices(iface distsys.ArchetypeInterface, logLocal tla.TLAValue, i tla.TLAValue, matchIndex tla.TLAValue) tla.TLAValue {
	return FindAgreeIndicesAcc(iface, logLocal, i, matchIndex, tla.TLA_Len(logLocal), tla.MakeTLASet())
}
func FindAgreeIndicesAcc(iface distsys.ArchetypeInterface, logLocal0 tla.TLAValue, i0 tla.TLAValue, matchIndex0 tla.TLAValue, index tla.TLAValue, acc tla.TLAValue) tla.TLAValue {
	return func() tla.TLAValue {
		if tla.TLA_EqualsSymbol(index, tla.MakeTLANumber(0)).AsBool() {
			return acc
		} else {
			return func() tla.TLAValue {
				if IsQuorum(iface, tla.TLA_UnionSymbol(tla.MakeTLASet(i0), tla.TLASetRefinement(ServerSet(iface), func(elem tla.TLAValue) bool {
					var k tla.TLAValue = elem
					_ = k
					return tla.TLA_GreaterThanOrEqualSymbol(matchIndex0.ApplyFunction(k), index).AsBool()
				}))).AsBool() {
					return tla.TLA_UnionSymbol(acc, tla.MakeTLASet(index))
				} else {
					return FindAgreeIndicesAcc(iface, logLocal0, i0, matchIndex0, tla.TLA_MinusSymbol(index, tla.MakeTLANumber(1)), acc)
				}
			}()
		}
	}()
}
func Follower(iface distsys.ArchetypeInterface) tla.TLAValue {
	return tla.MakeTLAString("follower")
}
func Candidate(iface distsys.ArchetypeInterface) tla.TLAValue {
	return tla.MakeTLAString("candidate")
}
func Leader(iface distsys.ArchetypeInterface) tla.TLAValue {
	return tla.MakeTLAString("leader")
}
func RequestVoteRequest(iface distsys.ArchetypeInterface) tla.TLAValue {
	return tla.MakeTLAString("rvq")
}
func RequestVoteResponse(iface distsys.ArchetypeInterface) tla.TLAValue {
	return tla.MakeTLAString("rvp")
}
func AppendEntriesRequest(iface distsys.ArchetypeInterface) tla.TLAValue {
	return tla.MakeTLAString("apq")
}
func AppendEntriesResponse(iface distsys.ArchetypeInterface) tla.TLAValue {
	return tla.MakeTLAString("app")
}
func ClientPutRequest(iface distsys.ArchetypeInterface) tla.TLAValue {
	return tla.MakeTLAString("cpq")
}
func ClientPutResponse(iface distsys.ArchetypeInterface) tla.TLAValue {
	return tla.MakeTLAString("cpp")
}
func ClientGetRequest(iface distsys.ArchetypeInterface) tla.TLAValue {
	return tla.MakeTLAString("cgq")
}
func ClientGetResponse(iface distsys.ArchetypeInterface) tla.TLAValue {
	return tla.MakeTLAString("cgp")
}
func Put(iface distsys.ArchetypeInterface) tla.TLAValue {
	return tla.MakeTLAString("put")
}
func Get(iface distsys.ArchetypeInterface) tla.TLAValue {
	return tla.MakeTLAString("get")
}
func Key1(iface distsys.ArchetypeInterface) tla.TLAValue {
	return tla.MakeTLAString("key1")
}
func Key2(iface distsys.ArchetypeInterface) tla.TLAValue {
	return tla.MakeTLAString("key2")
}
func Value1(iface distsys.ArchetypeInterface) tla.TLAValue {
	return tla.MakeTLAString("value1")
}
func LastTerm(iface distsys.ArchetypeInterface, xlog tla.TLAValue) tla.TLAValue {
	return func() tla.TLAValue {
		if tla.TLA_EqualsSymbol(tla.TLA_Len(xlog), tla.MakeTLANumber(0)).AsBool() {
			return tla.MakeTLANumber(0)
		} else {
			return xlog.ApplyFunction(tla.TLA_Len(xlog)).ApplyFunction(tla.MakeTLAString("term"))
		}
	}()
}
func Nil(iface distsys.ArchetypeInterface) tla.TLAValue {
	return tla.MakeTLANumber(0)
}
func ServerSenderSet(iface distsys.ArchetypeInterface) tla.TLAValue {
	return tla.TLA_DotDotSymbol(tla.TLA_PlusSymbol(iface.GetConstant("NumServers")(), tla.MakeTLANumber(1)), tla.TLA_PlusSymbol(iface.GetConstant("NumServers")(), iface.GetConstant("NumServers")()))
}
func ClientSet(iface distsys.ArchetypeInterface) tla.TLAValue {
	return tla.TLA_DotDotSymbol(tla.TLA_PlusSymbol(tla.TLA_AsteriskSymbol(tla.MakeTLANumber(2), iface.GetConstant("NumServers")()), tla.MakeTLANumber(1)), tla.TLA_PlusSymbol(tla.TLA_AsteriskSymbol(tla.MakeTLANumber(2), iface.GetConstant("NumServers")()), iface.GetConstant("NumClients")()))
}
func NodeSet(iface distsys.ArchetypeInterface) tla.TLAValue {
	return tla.TLA_UnionSymbol(tla.TLA_UnionSymbol(ServerSet(iface), ServerSenderSet(iface)), ClientSet(iface))
}
func KeySet(iface distsys.ArchetypeInterface) tla.TLAValue {
	return tla.MakeTLASet()
}

var procTable = distsys.MakeMPCalProcTable()

var jumpTable = distsys.MakeMPCalJumpTable(
	distsys.MPCalCriticalSection{
		Name: "AServer.serverLoop",
		Body: func(iface distsys.ArchetypeInterface) error {
			var err error
			_ = err
			m := iface.RequireArchetypeResource("AServer.m")
			net, err := iface.RequireArchetypeResourceRef("AServer.net")
			if err != nil {
				return err
			}
			netEnabled, err := iface.RequireArchetypeResourceRef("AServer.netEnabled")
			if err != nil {
				return err
			}
			state, err := iface.RequireArchetypeResourceRef("AServer.state")
			if err != nil {
				return err
			}
			netLen, err := iface.RequireArchetypeResourceRef("AServer.netLen")
			if err != nil {
				return err
			}
			timer, err := iface.RequireArchetypeResourceRef("AServer.timer")
			if err != nil {
				return err
			}
			leader := iface.RequireArchetypeResource("AServer.leader")
			fd, err := iface.RequireArchetypeResourceRef("AServer.fd")
			if err != nil {
				return err
			}
			currentTerm, err := iface.RequireArchetypeResourceRef("AServer.currentTerm")
			if err != nil {
				return err
			}
			votedFor, err := iface.RequireArchetypeResourceRef("AServer.votedFor")
			if err != nil {
				return err
			}
			votesResponded := iface.RequireArchetypeResource("AServer.votesResponded")
			votesGranted := iface.RequireArchetypeResource("AServer.votesGranted")
			idx := iface.RequireArchetypeResource("AServer.idx")
			log, err := iface.RequireArchetypeResourceRef("AServer.log")
			if err != nil {
				return err
			}
			matchIndex1 := iface.RequireArchetypeResource("AServer.matchIndex")
			commitIndex, err := iface.RequireArchetypeResourceRef("AServer.commitIndex")
			if err != nil {
				return err
			}
			newCommitIndex := iface.RequireArchetypeResource("AServer.newCommitIndex")
			nextIndex, err := iface.RequireArchetypeResourceRef("AServer.nextIndex")
			if err != nil {
				return err
			}
			in, err := iface.RequireArchetypeResourceRef("AServer.in")
			if err != nil {
				return err
			}
			if tla.TLA_TRUE.AsBool() {
				switch iface.NextFairnessCounter("AServer.serverLoop.1", 4) {
				case 0:
					var exprRead tla.TLAValue
					exprRead, err = iface.Read(net, []tla.TLAValue{iface.Self()})
					if err != nil {
						return err
					}
					err = iface.Write(m, []tla.TLAValue{}, exprRead)
					if err != nil {
						return err
					}
					var condition tla.TLAValue
					condition, err = iface.Read(m, []tla.TLAValue{})
					if err != nil {
						return err
					}
					if !tla.TLA_EqualsSymbol(condition.ApplyFunction(tla.MakeTLAString("mdest")), iface.Self()).AsBool() {
						return fmt.Errorf("%w: ((m).mdest) = (self)", distsys.ErrAssertionFailed)
					}
					if iface.GetConstant("ExploreFail")().AsBool() {
						switch iface.NextFairnessCounter("AServer.serverLoop.0", 2) {
						case 0:
							// skip
							return iface.Goto("AServer.handleMsg")
						case 1:
							err = iface.Write(netEnabled, []tla.TLAValue{iface.Self()}, tla.TLA_FALSE)
							if err != nil {
								return err
							}
							return iface.Goto("AServer.failLabel")
						default:
							panic("current branch of either matches no code paths!")
						}
						// no statements
					} else {
						return iface.Goto("AServer.handleMsg")
					}
					// no statements
				case 1:
					var condition0 tla.TLAValue
					condition0, err = iface.Read(state, []tla.TLAValue{iface.Self()})
					if err != nil {
						return err
					}
					if !tla.TLA_InSymbol(condition0, tla.MakeTLASet(Follower(iface), Candidate(iface))).AsBool() {
						return distsys.ErrCriticalSectionAborted
					}
					var condition1 tla.TLAValue
					condition1, err = iface.Read(netLen, []tla.TLAValue{iface.Self()})
					if err != nil {
						return err
					}
					var condition2 tla.TLAValue
					condition2, err = iface.Read(timer, []tla.TLAValue{})
					if err != nil {
						return err
					}
					if !tla.MakeTLABool(tla.TLA_EqualsSymbol(condition1, tla.MakeTLANumber(0)).AsBool() && condition2.AsBool()).AsBool() {
						return distsys.ErrCriticalSectionAborted
					}
					var condition3 tla.TLAValue
					condition3, err = iface.Read(leader, []tla.TLAValue{})
					if err != nil {
						return err
					}
					if tla.TLA_NotEqualsSymbol(condition3, Nil(iface)).AsBool() {
						var condition4 tla.TLAValue
						condition4, err = iface.Read(leader, []tla.TLAValue{})
						if err != nil {
							return err
						}
						var condition5 tla.TLAValue
						condition5, err = iface.Read(fd, []tla.TLAValue{condition4})
						if err != nil {
							return err
						}
						if !condition5.AsBool() {
							return distsys.ErrCriticalSectionAborted
						}
						// no statements
					} else {
						// no statements
					}
					var i1 tla.TLAValue = iface.Self()
					_ = i1
					err = iface.Write(state, []tla.TLAValue{i1}, Candidate(iface))
					if err != nil {
						return err
					}
					var exprRead0 tla.TLAValue
					exprRead0, err = iface.Read(currentTerm, []tla.TLAValue{i1})
					if err != nil {
						return err
					}
					err = iface.Write(currentTerm, []tla.TLAValue{i1}, tla.TLA_PlusSymbol(exprRead0, tla.MakeTLANumber(1)))
					if err != nil {
						return err
					}
					err = iface.Write(votedFor, []tla.TLAValue{}, i1)
					if err != nil {
						return err
					}
					err = iface.Write(votesResponded, []tla.TLAValue{}, tla.MakeTLASet(i1))
					if err != nil {
						return err
					}
					err = iface.Write(votesGranted, []tla.TLAValue{}, tla.MakeTLASet(i1))
					if err != nil {
						return err
					}
					if iface.GetConstant("Debug")().AsBool() {
						var toPrint tla.TLAValue
						toPrint, err = iface.Read(currentTerm, []tla.TLAValue{i1})
						if err != nil {
							return err
						}
						tla.MakeTLATuple(tla.MakeTLAString("ServerTimeout"), i1, toPrint).PCalPrint()
						// no statements
					} else {
						// no statements
					}
					// no statements
					err = iface.Write(idx, []tla.TLAValue{}, tla.MakeTLANumber(1))
					if err != nil {
						return err
					}
					return iface.Goto("AServer.requestVoteLoop")
				case 2:
					var condition6 tla.TLAValue
					condition6, err = iface.Read(state, []tla.TLAValue{iface.Self()})
					if err != nil {
						return err
					}
					if !tla.TLA_EqualsSymbol(condition6, Leader(iface)).AsBool() {
						return distsys.ErrCriticalSectionAborted
					}
					var i2 tla.TLAValue = iface.Self()
					_ = i2
					var agreeIndexesRead tla.TLAValue
					agreeIndexesRead, err = iface.Read(log, []tla.TLAValue{i2})
					if err != nil {
						return err
					}
					var agreeIndexesRead0 tla.TLAValue
					agreeIndexesRead0, err = iface.Read(matchIndex1, []tla.TLAValue{})
					if err != nil {
						return err
					}
					var agreeIndexes tla.TLAValue = FindAgreeIndices(iface, agreeIndexesRead, i2, agreeIndexesRead0)
					_ = agreeIndexes
					var nCommitIndexRead tla.TLAValue
					nCommitIndexRead, err = iface.Read(log, []tla.TLAValue{i2})
					if err != nil {
						return err
					}
					var nCommitIndexRead0 tla.TLAValue
					nCommitIndexRead0, err = iface.Read(currentTerm, []tla.TLAValue{i2})
					if err != nil {
						return err
					}
					var nCommitIndexRead1 tla.TLAValue
					nCommitIndexRead1, err = iface.Read(commitIndex, []tla.TLAValue{i2})
					if err != nil {
						return err
					}
					var nCommitIndex tla.TLAValue = func() tla.TLAValue {
						if tla.MakeTLABool(tla.TLA_NotEqualsSymbol(agreeIndexes, tla.MakeTLASet()).AsBool() && tla.TLA_EqualsSymbol(nCommitIndexRead.ApplyFunction(Max(iface, agreeIndexes)).ApplyFunction(tla.MakeTLAString("term")), nCommitIndexRead0).AsBool()).AsBool() {
							return Max(iface, agreeIndexes)
						} else {
							return nCommitIndexRead1
						}
					}()
					_ = nCommitIndex
					err = iface.Write(newCommitIndex, []tla.TLAValue{}, nCommitIndex)
					if err != nil {
						return err
					}
					var condition7 tla.TLAValue
					condition7, err = iface.Read(newCommitIndex, []tla.TLAValue{})
					if err != nil {
						return err
					}
					var condition8 tla.TLAValue
					condition8, err = iface.Read(commitIndex, []tla.TLAValue{i2})
					if err != nil {
						return err
					}
					if !tla.TLA_GreaterThanOrEqualSymbol(condition7, condition8).AsBool() {
						return fmt.Errorf("%w: (newCommitIndex) >= ((commitIndex)[i])", distsys.ErrAssertionFailed)
					}
					return iface.Goto("AServer.applyLoop")
					// no statements
				case 3:
					var condition9 tla.TLAValue
					condition9, err = iface.Read(state, []tla.TLAValue{iface.Self()})
					if err != nil {
						return err
					}
					var condition10 tla.TLAValue
					condition10, err = iface.Read(votesGranted, []tla.TLAValue{})
					if err != nil {
						return err
					}
					if !tla.MakeTLABool(tla.TLA_EqualsSymbol(condition9, Candidate(iface)).AsBool() && IsQuorum(iface, condition10).AsBool()).AsBool() {
						return distsys.ErrCriticalSectionAborted
					}
					var i3 tla.TLAValue = iface.Self()
					_ = i3
					err = iface.Write(state, []tla.TLAValue{i3}, Leader(iface))
					if err != nil {
						return err
					}
					var exprRead1 tla.TLAValue
					exprRead1, err = iface.Read(log, []tla.TLAValue{i3})
					if err != nil {
						return err
					}
					err = iface.Write(nextIndex, []tla.TLAValue{i3}, tla.MakeTLAFunction([]tla.TLAValue{ServerSet(iface)}, func(args []tla.TLAValue) tla.TLAValue {
						var j tla.TLAValue = args[0]
						_ = j
						return tla.TLA_PlusSymbol(tla.TLA_Len(exprRead1), tla.MakeTLANumber(1))
					}))
					if err != nil {
						return err
					}
					err = iface.Write(matchIndex1, []tla.TLAValue{}, tla.MakeTLAFunction([]tla.TLAValue{ServerSet(iface)}, func(args0 []tla.TLAValue) tla.TLAValue {
						var j0 tla.TLAValue = args0[0]
						_ = j0
						return tla.MakeTLANumber(0)
					}))
					if err != nil {
						return err
					}
					err = iface.Write(in, []tla.TLAValue{}, tla.TLA_TRUE)
					if err != nil {
						return err
					}
					if iface.GetConstant("Debug")().AsBool() {
						var toPrint0 tla.TLAValue
						toPrint0, err = iface.Read(currentTerm, []tla.TLAValue{i3})
						if err != nil {
							return err
						}
						tla.MakeTLATuple(tla.MakeTLAString("BecomeLeader"), i3, toPrint0).PCalPrint()
						return iface.Goto("AServer.serverLoop")
					} else {
						return iface.Goto("AServer.serverLoop")
					}
					// no statements
					// no statements
				default:
					panic("current branch of either matches no code paths!")
				}
				// no statements
			} else {
				return iface.Goto("AServer.failLabel")
			}
			// no statements
		},
	},
	distsys.MPCalCriticalSection{
		Name: "AServer.handleMsg",
		Body: func(iface distsys.ArchetypeInterface) error {
			var err error
			_ = err
			m1 := iface.RequireArchetypeResource("AServer.m")
			currentTerm4, err := iface.RequireArchetypeResourceRef("AServer.currentTerm")
			if err != nil {
				return err
			}
			state4, err := iface.RequireArchetypeResourceRef("AServer.state")
			if err != nil {
				return err
			}
			votedFor0, err := iface.RequireArchetypeResourceRef("AServer.votedFor")
			if err != nil {
				return err
			}
			log2, err := iface.RequireArchetypeResourceRef("AServer.log")
			if err != nil {
				return err
			}
			net0, err := iface.RequireArchetypeResourceRef("AServer.net")
			if err != nil {
				return err
			}
			fd0, err := iface.RequireArchetypeResourceRef("AServer.fd")
			if err != nil {
				return err
			}
			votesResponded0 := iface.RequireArchetypeResource("AServer.votesResponded")
			votesGranted1 := iface.RequireArchetypeResource("AServer.votesGranted")
			leader1 := iface.RequireArchetypeResource("AServer.leader")
			plog, err := iface.RequireArchetypeResourceRef("AServer.plog")
			if err != nil {
				return err
			}
			commitIndex1, err := iface.RequireArchetypeResourceRef("AServer.commitIndex")
			if err != nil {
				return err
			}
			nextIndex0, err := iface.RequireArchetypeResourceRef("AServer.nextIndex")
			if err != nil {
				return err
			}
			matchIndex3 := iface.RequireArchetypeResource("AServer.matchIndex")
			in0, err := iface.RequireArchetypeResourceRef("AServer.in")
			if err != nil {
				return err
			}
			var condition11 tla.TLAValue
			condition11, err = iface.Read(m1, []tla.TLAValue{})
			if err != nil {
				return err
			}
			if tla.TLA_EqualsSymbol(condition11.ApplyFunction(tla.MakeTLAString("mtype")), RequestVoteRequest(iface)).AsBool() {
				var condition12 tla.TLAValue
				condition12, err = iface.Read(m1, []tla.TLAValue{})
				if err != nil {
					return err
				}
				var condition13 tla.TLAValue
				condition13, err = iface.Read(currentTerm4, []tla.TLAValue{iface.Self()})
				if err != nil {
					return err
				}
				if tla.TLA_GreaterThanSymbol(condition12.ApplyFunction(tla.MakeTLAString("mterm")), condition13).AsBool() {
					var exprRead2 tla.TLAValue
					exprRead2, err = iface.Read(m1, []tla.TLAValue{})
					if err != nil {
						return err
					}
					err = iface.Write(currentTerm4, []tla.TLAValue{iface.Self()}, exprRead2.ApplyFunction(tla.MakeTLAString("mterm")))
					if err != nil {
						return err
					}
					err = iface.Write(state4, []tla.TLAValue{iface.Self()}, Follower(iface))
					if err != nil {
						return err
					}
					err = iface.Write(votedFor0, []tla.TLAValue{}, Nil(iface))
					if err != nil {
						return err
					}
					// no statements
				} else {
					// no statements
				}
				var i4 tla.TLAValue = iface.Self()
				_ = i4
				var jRead tla.TLAValue
				jRead, err = iface.Read(m1, []tla.TLAValue{})
				if err != nil {
					return err
				}
				var j1 tla.TLAValue = jRead.ApplyFunction(tla.MakeTLAString("msource"))
				_ = j1
				var logOKRead tla.TLAValue
				logOKRead, err = iface.Read(m1, []tla.TLAValue{})
				if err != nil {
					return err
				}
				var logOKRead0 tla.TLAValue
				logOKRead0, err = iface.Read(log2, []tla.TLAValue{i4})
				if err != nil {
					return err
				}
				var logOKRead1 tla.TLAValue
				logOKRead1, err = iface.Read(m1, []tla.TLAValue{})
				if err != nil {
					return err
				}
				var logOKRead2 tla.TLAValue
				logOKRead2, err = iface.Read(log2, []tla.TLAValue{i4})
				if err != nil {
					return err
				}
				var logOKRead3 tla.TLAValue
				logOKRead3, err = iface.Read(m1, []tla.TLAValue{})
				if err != nil {
					return err
				}
				var logOKRead4 tla.TLAValue
				logOKRead4, err = iface.Read(log2, []tla.TLAValue{i4})
				if err != nil {
					return err
				}
				var logOK tla.TLAValue = tla.MakeTLABool(tla.TLA_GreaterThanSymbol(logOKRead.ApplyFunction(tla.MakeTLAString("mlastLogTerm")), LastTerm(iface, logOKRead0)).AsBool() || tla.MakeTLABool(tla.TLA_EqualsSymbol(logOKRead1.ApplyFunction(tla.MakeTLAString("mlastLogTerm")), LastTerm(iface, logOKRead2)).AsBool() && tla.TLA_GreaterThanOrEqualSymbol(logOKRead3.ApplyFunction(tla.MakeTLAString("mlastLogIndex")), tla.TLA_Len(logOKRead4)).AsBool()).AsBool())
				_ = logOK
				var grantRead tla.TLAValue
				grantRead, err = iface.Read(m1, []tla.TLAValue{})
				if err != nil {
					return err
				}
				var grantRead0 tla.TLAValue
				grantRead0, err = iface.Read(currentTerm4, []tla.TLAValue{i4})
				if err != nil {
					return err
				}
				var grantRead1 tla.TLAValue
				grantRead1, err = iface.Read(votedFor0, []tla.TLAValue{})
				if err != nil {
					return err
				}
				var grant tla.TLAValue = tla.MakeTLABool(tla.MakeTLABool(tla.TLA_EqualsSymbol(grantRead.ApplyFunction(tla.MakeTLAString("mterm")), grantRead0).AsBool() && logOK.AsBool()).AsBool() && tla.TLA_InSymbol(grantRead1, tla.MakeTLASet(Nil(iface), j1)).AsBool())
				_ = grant
				var condition14 tla.TLAValue
				condition14, err = iface.Read(m1, []tla.TLAValue{})
				if err != nil {
					return err
				}
				var condition15 tla.TLAValue
				condition15, err = iface.Read(currentTerm4, []tla.TLAValue{i4})
				if err != nil {
					return err
				}
				if !tla.TLA_LessThanOrEqualSymbol(condition14.ApplyFunction(tla.MakeTLAString("mterm")), condition15).AsBool() {
					return fmt.Errorf("%w: ((m).mterm) <= ((currentTerm)[i])", distsys.ErrAssertionFailed)
				}
				if grant.AsBool() {
					err = iface.Write(votedFor0, []tla.TLAValue{}, j1)
					if err != nil {
						return err
					}
					// no statements
				} else {
					// no statements
				}
				switch iface.NextFairnessCounter("AServer.handleMsg.0", 2) {
				case 0:
<<<<<<< HEAD
					var exprRead22 tla.TLAValue
					exprRead22, err = iface.Read(currentTerm2, []tla.TLAValue{i4})
=======
					var exprRead21 tla.TLAValue
					exprRead21, err = iface.Read(currentTerm4, []tla.TLAValue{i4})
>>>>>>> 9a61f1fc
					if err != nil {
						return err
					}
					err = iface.Write(net0, []tla.TLAValue{j1}, tla.MakeTLARecord([]tla.TLARecordField{
						{tla.MakeTLAString("mtype"), RequestVoteResponse(iface)},
						{tla.MakeTLAString("mterm"), exprRead22},
						{tla.MakeTLAString("mvoteGranted"), grant},
						{tla.MakeTLAString("msource"), i4},
						{tla.MakeTLAString("mdest"), j1},
					}))
					if err != nil {
						return err
					}
					return iface.Goto("AServer.serverLoop")
				case 1:
					var condition63 tla.TLAValue
					condition63, err = iface.Read(fd0, []tla.TLAValue{j1})
					if err != nil {
						return err
					}
					if !condition63.AsBool() {
						return distsys.ErrCriticalSectionAborted
					}
					return iface.Goto("AServer.serverLoop")
				default:
					panic("current branch of either matches no code paths!")
				}
				// no statements
				// no statements
			} else {
				var condition16 tla.TLAValue
				condition16, err = iface.Read(m1, []tla.TLAValue{})
				if err != nil {
					return err
				}
				if tla.TLA_EqualsSymbol(condition16.ApplyFunction(tla.MakeTLAString("mtype")), RequestVoteResponse(iface)).AsBool() {
					var condition17 tla.TLAValue
					condition17, err = iface.Read(m1, []tla.TLAValue{})
					if err != nil {
						return err
					}
					var condition18 tla.TLAValue
					condition18, err = iface.Read(currentTerm4, []tla.TLAValue{iface.Self()})
					if err != nil {
						return err
					}
					if tla.TLA_GreaterThanSymbol(condition17.ApplyFunction(tla.MakeTLAString("mterm")), condition18).AsBool() {
						var exprRead3 tla.TLAValue
						exprRead3, err = iface.Read(m1, []tla.TLAValue{})
						if err != nil {
							return err
						}
						err = iface.Write(currentTerm4, []tla.TLAValue{iface.Self()}, exprRead3.ApplyFunction(tla.MakeTLAString("mterm")))
						if err != nil {
							return err
						}
						err = iface.Write(state4, []tla.TLAValue{iface.Self()}, Follower(iface))
						if err != nil {
							return err
						}
						err = iface.Write(votedFor0, []tla.TLAValue{}, Nil(iface))
						if err != nil {
							return err
						}
						// no statements
					} else {
						// no statements
					}
					var condition19 tla.TLAValue
					condition19, err = iface.Read(m1, []tla.TLAValue{})
					if err != nil {
						return err
					}
					var condition20 tla.TLAValue
					condition20, err = iface.Read(currentTerm4, []tla.TLAValue{iface.Self()})
					if err != nil {
						return err
					}
					if tla.TLA_LessThanSymbol(condition19.ApplyFunction(tla.MakeTLAString("mterm")), condition20).AsBool() {
						return iface.Goto("AServer.serverLoop")
					} else {
						var i5 tla.TLAValue = iface.Self()
						_ = i5
						var jRead0 tla.TLAValue
						jRead0, err = iface.Read(m1, []tla.TLAValue{})
						if err != nil {
							return err
						}
						var j2 tla.TLAValue = jRead0.ApplyFunction(tla.MakeTLAString("msource"))
						_ = j2
						var condition21 tla.TLAValue
						condition21, err = iface.Read(m1, []tla.TLAValue{})
						if err != nil {
							return err
						}
						var condition22 tla.TLAValue
						condition22, err = iface.Read(currentTerm4, []tla.TLAValue{i5})
						if err != nil {
							return err
						}
						if !tla.TLA_EqualsSymbol(condition21.ApplyFunction(tla.MakeTLAString("mterm")), condition22).AsBool() {
							return fmt.Errorf("%w: ((m).mterm) = ((currentTerm)[i])", distsys.ErrAssertionFailed)
						}
						var exprRead4 tla.TLAValue
						exprRead4, err = iface.Read(votesResponded0, []tla.TLAValue{})
						if err != nil {
							return err
						}
						err = iface.Write(votesResponded0, []tla.TLAValue{}, tla.TLA_UnionSymbol(exprRead4, tla.MakeTLASet(j2)))
						if err != nil {
							return err
						}
						var condition23 tla.TLAValue
						condition23, err = iface.Read(m1, []tla.TLAValue{})
						if err != nil {
							return err
						}
						if condition23.ApplyFunction(tla.MakeTLAString("mvoteGranted")).AsBool() {
							var exprRead5 tla.TLAValue
							exprRead5, err = iface.Read(votesGranted1, []tla.TLAValue{})
							if err != nil {
								return err
							}
							err = iface.Write(votesGranted1, []tla.TLAValue{}, tla.TLA_UnionSymbol(exprRead5, tla.MakeTLASet(j2)))
							if err != nil {
								return err
							}
							return iface.Goto("AServer.serverLoop")
						} else {
							return iface.Goto("AServer.serverLoop")
						}
						// no statements
						// no statements
					}
					// no statements
				} else {
					var condition24 tla.TLAValue
					condition24, err = iface.Read(m1, []tla.TLAValue{})
					if err != nil {
						return err
					}
					if tla.TLA_EqualsSymbol(condition24.ApplyFunction(tla.MakeTLAString("mtype")), AppendEntriesRequest(iface)).AsBool() {
						var condition25 tla.TLAValue
						condition25, err = iface.Read(m1, []tla.TLAValue{})
						if err != nil {
							return err
						}
						var condition26 tla.TLAValue
						condition26, err = iface.Read(currentTerm4, []tla.TLAValue{iface.Self()})
						if err != nil {
							return err
						}
						if tla.TLA_GreaterThanSymbol(condition25.ApplyFunction(tla.MakeTLAString("mterm")), condition26).AsBool() {
							var exprRead6 tla.TLAValue
							exprRead6, err = iface.Read(m1, []tla.TLAValue{})
							if err != nil {
								return err
							}
							err = iface.Write(currentTerm4, []tla.TLAValue{iface.Self()}, exprRead6.ApplyFunction(tla.MakeTLAString("mterm")))
							if err != nil {
								return err
							}
							err = iface.Write(state4, []tla.TLAValue{iface.Self()}, Follower(iface))
							if err != nil {
								return err
							}
							err = iface.Write(votedFor0, []tla.TLAValue{}, Nil(iface))
							if err != nil {
								return err
							}
							// no statements
						} else {
							// no statements
						}
						var exprRead7 tla.TLAValue
						exprRead7, err = iface.Read(m1, []tla.TLAValue{})
						if err != nil {
							return err
						}
						err = iface.Write(leader1, []tla.TLAValue{}, exprRead7.ApplyFunction(tla.MakeTLAString("msource")))
						if err != nil {
							return err
						}
						var i6 tla.TLAValue = iface.Self()
						_ = i6
						var jRead1 tla.TLAValue
						jRead1, err = iface.Read(m1, []tla.TLAValue{})
						if err != nil {
							return err
						}
						var j3 tla.TLAValue = jRead1.ApplyFunction(tla.MakeTLAString("msource"))
						_ = j3
						var logOKRead5 tla.TLAValue
						logOKRead5, err = iface.Read(m1, []tla.TLAValue{})
						if err != nil {
							return err
						}
						var logOKRead6 tla.TLAValue
						logOKRead6, err = iface.Read(m1, []tla.TLAValue{})
						if err != nil {
							return err
						}
						var logOKRead7 tla.TLAValue
						logOKRead7, err = iface.Read(m1, []tla.TLAValue{})
						if err != nil {
							return err
						}
						var logOKRead8 tla.TLAValue
						logOKRead8, err = iface.Read(log2, []tla.TLAValue{i6})
						if err != nil {
							return err
						}
						var logOKRead9 tla.TLAValue
						logOKRead9, err = iface.Read(m1, []tla.TLAValue{})
						if err != nil {
							return err
						}
						var logOKRead10 tla.TLAValue
						logOKRead10, err = iface.Read(log2, []tla.TLAValue{i6})
						if err != nil {
							return err
						}
						var logOKRead11 tla.TLAValue
						logOKRead11, err = iface.Read(m1, []tla.TLAValue{})
						if err != nil {
							return err
						}
						var logOK0 tla.TLAValue = tla.MakeTLABool(tla.TLA_EqualsSymbol(logOKRead5.ApplyFunction(tla.MakeTLAString("mprevLogIndex")), tla.MakeTLANumber(0)).AsBool() || tla.MakeTLABool(tla.MakeTLABool(tla.TLA_GreaterThanSymbol(logOKRead6.ApplyFunction(tla.MakeTLAString("mprevLogIndex")), tla.MakeTLANumber(0)).AsBool() && tla.TLA_LessThanOrEqualSymbol(logOKRead7.ApplyFunction(tla.MakeTLAString("mprevLogIndex")), tla.TLA_Len(logOKRead8)).AsBool()).AsBool() && tla.TLA_EqualsSymbol(logOKRead9.ApplyFunction(tla.MakeTLAString("mprevLogTerm")), logOKRead10.ApplyFunction(logOKRead11.ApplyFunction(tla.MakeTLAString("mprevLogIndex"))).ApplyFunction(tla.MakeTLAString("term"))).AsBool()).AsBool())
						_ = logOK0
						var condition27 tla.TLAValue
						condition27, err = iface.Read(m1, []tla.TLAValue{})
						if err != nil {
							return err
						}
						var condition28 tla.TLAValue
						condition28, err = iface.Read(currentTerm4, []tla.TLAValue{i6})
						if err != nil {
							return err
						}
						if !tla.TLA_LessThanOrEqualSymbol(condition27.ApplyFunction(tla.MakeTLAString("mterm")), condition28).AsBool() {
							return fmt.Errorf("%w: ((m).mterm) <= ((currentTerm)[i])", distsys.ErrAssertionFailed)
						}
						var condition29 tla.TLAValue
						condition29, err = iface.Read(m1, []tla.TLAValue{})
						if err != nil {
							return err
						}
						var condition30 tla.TLAValue
						condition30, err = iface.Read(currentTerm4, []tla.TLAValue{i6})
						if err != nil {
							return err
						}
						var condition31 tla.TLAValue
						condition31, err = iface.Read(state4, []tla.TLAValue{i6})
						if err != nil {
							return err
						}
						if tla.MakeTLABool(tla.TLA_EqualsSymbol(condition29.ApplyFunction(tla.MakeTLAString("mterm")), condition30).AsBool() && tla.TLA_EqualsSymbol(condition31, Candidate(iface)).AsBool()).AsBool() {
							err = iface.Write(state4, []tla.TLAValue{i6}, Follower(iface))
							if err != nil {
								return err
							}
							// no statements
						} else {
							// no statements
						}
						var condition32 tla.TLAValue
						condition32, err = iface.Read(m1, []tla.TLAValue{})
						if err != nil {
							return err
						}
						var condition33 tla.TLAValue
						condition33, err = iface.Read(currentTerm4, []tla.TLAValue{i6})
						if err != nil {
							return err
						}
						var condition34 tla.TLAValue
						condition34, err = iface.Read(m1, []tla.TLAValue{})
						if err != nil {
							return err
						}
						var condition35 tla.TLAValue
						condition35, err = iface.Read(currentTerm4, []tla.TLAValue{i6})
						if err != nil {
							return err
						}
						var condition36 tla.TLAValue
						condition36, err = iface.Read(state4, []tla.TLAValue{i6})
						if err != nil {
							return err
						}
						if tla.MakeTLABool(tla.TLA_LessThanSymbol(condition32.ApplyFunction(tla.MakeTLAString("mterm")), condition33).AsBool() || tla.MakeTLABool(tla.MakeTLABool(tla.TLA_EqualsSymbol(condition34.ApplyFunction(tla.MakeTLAString("mterm")), condition35).AsBool() && tla.TLA_EqualsSymbol(condition36, Follower(iface)).AsBool()).AsBool() && tla.TLA_LogicalNotSymbol(logOK0).AsBool()).AsBool()).AsBool() {
							switch iface.NextFairnessCounter("AServer.handleMsg.1", 2) {
							case 0:
<<<<<<< HEAD
								var exprRead23 tla.TLAValue
								exprRead23, err = iface.Read(currentTerm2, []tla.TLAValue{i6})
=======
								var exprRead22 tla.TLAValue
								exprRead22, err = iface.Read(currentTerm4, []tla.TLAValue{i6})
>>>>>>> 9a61f1fc
								if err != nil {
									return err
								}
								err = iface.Write(net0, []tla.TLAValue{j3}, tla.MakeTLARecord([]tla.TLARecordField{
									{tla.MakeTLAString("mtype"), AppendEntriesResponse(iface)},
									{tla.MakeTLAString("mterm"), exprRead23},
									{tla.MakeTLAString("msuccess"), tla.TLA_FALSE},
									{tla.MakeTLAString("mmatchIndex"), tla.MakeTLANumber(0)},
									{tla.MakeTLAString("msource"), i6},
									{tla.MakeTLAString("mdest"), j3},
								}))
								if err != nil {
									return err
								}
								return iface.Goto("AServer.serverLoop")
							case 1:
								var condition64 tla.TLAValue
								condition64, err = iface.Read(fd0, []tla.TLAValue{j3})
								if err != nil {
									return err
								}
								if !condition64.AsBool() {
									return distsys.ErrCriticalSectionAborted
								}
								return iface.Goto("AServer.serverLoop")
							default:
								panic("current branch of either matches no code paths!")
							}
							// no statements
						} else {
							var condition37 tla.TLAValue
							condition37, err = iface.Read(m1, []tla.TLAValue{})
							if err != nil {
								return err
							}
							var condition38 tla.TLAValue
							condition38, err = iface.Read(currentTerm4, []tla.TLAValue{i6})
							if err != nil {
								return err
							}
							var condition39 tla.TLAValue
							condition39, err = iface.Read(state4, []tla.TLAValue{i6})
							if err != nil {
								return err
							}
							if !tla.MakeTLABool(tla.MakeTLABool(tla.TLA_EqualsSymbol(condition37.ApplyFunction(tla.MakeTLAString("mterm")), condition38).AsBool() && tla.TLA_EqualsSymbol(condition39, Follower(iface)).AsBool()).AsBool() && logOK0.AsBool()).AsBool() {
								return fmt.Errorf("%w: ((((m).mterm) = ((currentTerm)[i])) /\\ (((state)[i]) = (Follower))) /\\ (logOK)", distsys.ErrAssertionFailed)
							}
							var indexRead tla.TLAValue
							indexRead, err = iface.Read(m1, []tla.TLAValue{})
							if err != nil {
								return err
							}
							var index0 tla.TLAValue = tla.TLA_PlusSymbol(indexRead.ApplyFunction(tla.MakeTLAString("mprevLogIndex")), tla.MakeTLANumber(1))
							_ = index0
							var condition40 tla.TLAValue
							condition40, err = iface.Read(m1, []tla.TLAValue{})
							if err != nil {
								return err
							}
							var condition41 tla.TLAValue
							condition41, err = iface.Read(log2, []tla.TLAValue{i6})
							if err != nil {
								return err
							}
							var condition42 tla.TLAValue
							condition42, err = iface.Read(log2, []tla.TLAValue{i6})
							if err != nil {
								return err
							}
							var condition43 tla.TLAValue
							condition43, err = iface.Read(m1, []tla.TLAValue{})
							if err != nil {
								return err
							}
							if tla.MakeTLABool(tla.MakeTLABool(tla.TLA_NotEqualsSymbol(condition40.ApplyFunction(tla.MakeTLAString("mentries")), tla.MakeTLATuple()).AsBool() && tla.TLA_GreaterThanOrEqualSymbol(tla.TLA_Len(condition41), index0).AsBool()).AsBool() && tla.TLA_NotEqualsSymbol(condition42.ApplyFunction(index0).ApplyFunction(tla.MakeTLAString("term")), condition43.ApplyFunction(tla.MakeTLAString("mentries")).ApplyFunction(tla.MakeTLANumber(1)).ApplyFunction(tla.MakeTLAString("term"))).AsBool()).AsBool() {
								var exprRead8 tla.TLAValue
								exprRead8, err = iface.Read(log2, []tla.TLAValue{i6})
								if err != nil {
									return err
								}
								var exprRead9 tla.TLAValue
								exprRead9, err = iface.Read(log2, []tla.TLAValue{i6})
								if err != nil {
									return err
								}
								err = iface.Write(log2, []tla.TLAValue{i6}, tla.TLA_SubSeq(exprRead8, tla.MakeTLANumber(1), tla.TLA_MinusSymbol(tla.TLA_Len(exprRead9), tla.MakeTLANumber(1))))
								if err != nil {
									return err
								}
								err = iface.Write(plog, []tla.TLAValue{i6}, tla.MakeTLARecord([]tla.TLARecordField{
									{tla.MakeTLAString("cmd"), iface.GetConstant("LogPop")()},
								}))
								if err != nil {
									return err
								}
								// no statements
							} else {
								// no statements
							}
							var condition44 tla.TLAValue
							condition44, err = iface.Read(m1, []tla.TLAValue{})
							if err != nil {
								return err
							}
							var condition45 tla.TLAValue
							condition45, err = iface.Read(log2, []tla.TLAValue{i6})
							if err != nil {
								return err
							}
							var condition46 tla.TLAValue
							condition46, err = iface.Read(m1, []tla.TLAValue{})
							if err != nil {
								return err
							}
							if tla.MakeTLABool(tla.TLA_NotEqualsSymbol(condition44.ApplyFunction(tla.MakeTLAString("mentries")), tla.MakeTLATuple()).AsBool() && tla.TLA_EqualsSymbol(tla.TLA_Len(condition45), condition46.ApplyFunction(tla.MakeTLAString("mprevLogIndex"))).AsBool()).AsBool() {
								var exprRead10 tla.TLAValue
								exprRead10, err = iface.Read(log2, []tla.TLAValue{i6})
								if err != nil {
									return err
								}
								var exprRead11 tla.TLAValue
								exprRead11, err = iface.Read(m1, []tla.TLAValue{})
								if err != nil {
									return err
								}
								err = iface.Write(log2, []tla.TLAValue{i6}, tla.TLA_OSymbol(exprRead10, exprRead11.ApplyFunction(tla.MakeTLAString("mentries"))))
								if err != nil {
									return err
								}
								var exprRead12 tla.TLAValue
								exprRead12, err = iface.Read(m1, []tla.TLAValue{})
								if err != nil {
									return err
								}
								err = iface.Write(plog, []tla.TLAValue{i6}, tla.MakeTLARecord([]tla.TLARecordField{
									{tla.MakeTLAString("cmd"), iface.GetConstant("LogConcat")()},
									{tla.MakeTLAString("entries"), exprRead12.ApplyFunction(tla.MakeTLAString("mentries"))},
								}))
								if err != nil {
									return err
								}
								// no statements
							} else {
								// no statements
							}
							var condition47 tla.TLAValue
							condition47, err = iface.Read(m1, []tla.TLAValue{})
							if err != nil {
								return err
							}
							var condition48 tla.TLAValue
							condition48, err = iface.Read(m1, []tla.TLAValue{})
							if err != nil {
								return err
							}
							var condition49 tla.TLAValue
							condition49, err = iface.Read(log2, []tla.TLAValue{i6})
							if err != nil {
								return err
							}
							var condition50 tla.TLAValue
							condition50, err = iface.Read(log2, []tla.TLAValue{i6})
							if err != nil {
								return err
							}
							var condition51 tla.TLAValue
							condition51, err = iface.Read(m1, []tla.TLAValue{})
							if err != nil {
								return err
							}
							if tla.MakeTLABool(tla.TLA_EqualsSymbol(condition47.ApplyFunction(tla.MakeTLAString("mentries")), tla.MakeTLATuple()).AsBool() || tla.MakeTLABool(tla.MakeTLABool(tla.TLA_NotEqualsSymbol(condition48.ApplyFunction(tla.MakeTLAString("mentries")), tla.MakeTLATuple()).AsBool() && tla.TLA_GreaterThanOrEqualSymbol(tla.TLA_Len(condition49), index0).AsBool()).AsBool() && tla.TLA_EqualsSymbol(condition50.ApplyFunction(index0).ApplyFunction(tla.MakeTLAString("term")), condition51.ApplyFunction(tla.MakeTLAString("mentries")).ApplyFunction(tla.MakeTLANumber(1)).ApplyFunction(tla.MakeTLAString("term"))).AsBool()).AsBool()).AsBool() {
								var exprRead13 tla.TLAValue
								exprRead13, err = iface.Read(m1, []tla.TLAValue{})
								if err != nil {
									return err
								}
								err = iface.Write(commitIndex1, []tla.TLAValue{i6}, exprRead13.ApplyFunction(tla.MakeTLAString("mcommitIndex")))
								if err != nil {
									return err
								}
								switch iface.NextFairnessCounter("AServer.handleMsg.2", 2) {
								case 0:
<<<<<<< HEAD
=======
									var exprRead23 tla.TLAValue
									exprRead23, err = iface.Read(currentTerm4, []tla.TLAValue{i6})
									if err != nil {
										return err
									}
>>>>>>> 9a61f1fc
									var exprRead24 tla.TLAValue
									exprRead24, err = iface.Read(currentTerm2, []tla.TLAValue{i6})
									if err != nil {
										return err
									}
									var exprRead25 tla.TLAValue
									exprRead25, err = iface.Read(m1, []tla.TLAValue{})
									if err != nil {
										return err
									}
									var exprRead26 tla.TLAValue
									exprRead26, err = iface.Read(m1, []tla.TLAValue{})
									if err != nil {
										return err
									}
									err = iface.Write(net0, []tla.TLAValue{j3}, tla.MakeTLARecord([]tla.TLARecordField{
										{tla.MakeTLAString("mtype"), AppendEntriesResponse(iface)},
										{tla.MakeTLAString("mterm"), exprRead24},
										{tla.MakeTLAString("msuccess"), tla.TLA_TRUE},
										{tla.MakeTLAString("mmatchIndex"), tla.TLA_PlusSymbol(exprRead25.ApplyFunction(tla.MakeTLAString("mprevLogIndex")), tla.TLA_Len(exprRead26.ApplyFunction(tla.MakeTLAString("mentries"))))},
										{tla.MakeTLAString("msource"), i6},
										{tla.MakeTLAString("mdest"), j3},
									}))
									if err != nil {
										return err
									}
									return iface.Goto("AServer.serverLoop")
								case 1:
									var condition65 tla.TLAValue
									condition65, err = iface.Read(fd0, []tla.TLAValue{j3})
									if err != nil {
										return err
									}
									if !condition65.AsBool() {
										return distsys.ErrCriticalSectionAborted
									}
									return iface.Goto("AServer.serverLoop")
								default:
									panic("current branch of either matches no code paths!")
								}
								// no statements
							} else {
								return iface.Goto("AServer.serverLoop")
							}
							// no statements
							// no statements
						}
						// no statements
						// no statements
					} else {
						var condition52 tla.TLAValue
						condition52, err = iface.Read(m1, []tla.TLAValue{})
						if err != nil {
							return err
						}
						if tla.TLA_EqualsSymbol(condition52.ApplyFunction(tla.MakeTLAString("mtype")), AppendEntriesResponse(iface)).AsBool() {
							var condition53 tla.TLAValue
							condition53, err = iface.Read(m1, []tla.TLAValue{})
							if err != nil {
								return err
							}
							var condition54 tla.TLAValue
							condition54, err = iface.Read(currentTerm4, []tla.TLAValue{iface.Self()})
							if err != nil {
								return err
							}
							if tla.TLA_GreaterThanSymbol(condition53.ApplyFunction(tla.MakeTLAString("mterm")), condition54).AsBool() {
								var exprRead14 tla.TLAValue
								exprRead14, err = iface.Read(m1, []tla.TLAValue{})
								if err != nil {
									return err
								}
<<<<<<< HEAD
								err = iface.Write(currentTerm2, []tla.TLAValue{iface.Self()}, exprRead14.ApplyFunction(tla.MakeTLAString("mterm")))
=======
								err = iface.Write(currentTerm4, []tla.TLAValue{iface.Self()}, exprRead13.ApplyFunction(tla.MakeTLAString("mterm")))
>>>>>>> 9a61f1fc
								if err != nil {
									return err
								}
								err = iface.Write(state4, []tla.TLAValue{iface.Self()}, Follower(iface))
								if err != nil {
									return err
								}
								err = iface.Write(votedFor0, []tla.TLAValue{}, Nil(iface))
								if err != nil {
									return err
								}
								// no statements
							} else {
								// no statements
							}
							var condition55 tla.TLAValue
							condition55, err = iface.Read(m1, []tla.TLAValue{})
							if err != nil {
								return err
							}
							var condition56 tla.TLAValue
							condition56, err = iface.Read(currentTerm4, []tla.TLAValue{iface.Self()})
							if err != nil {
								return err
							}
							if tla.TLA_LessThanSymbol(condition55.ApplyFunction(tla.MakeTLAString("mterm")), condition56).AsBool() {
								return iface.Goto("AServer.serverLoop")
							} else {
								var i7 tla.TLAValue = iface.Self()
								_ = i7
								var jRead2 tla.TLAValue
								jRead2, err = iface.Read(m1, []tla.TLAValue{})
								if err != nil {
									return err
								}
								var j4 tla.TLAValue = jRead2.ApplyFunction(tla.MakeTLAString("msource"))
								_ = j4
								var condition57 tla.TLAValue
								condition57, err = iface.Read(m1, []tla.TLAValue{})
								if err != nil {
									return err
								}
								var condition58 tla.TLAValue
								condition58, err = iface.Read(currentTerm4, []tla.TLAValue{i7})
								if err != nil {
									return err
								}
								if !tla.TLA_EqualsSymbol(condition57.ApplyFunction(tla.MakeTLAString("mterm")), condition58).AsBool() {
									return fmt.Errorf("%w: ((m).mterm) = ((currentTerm)[i])", distsys.ErrAssertionFailed)
								}
								var condition59 tla.TLAValue
								condition59, err = iface.Read(m1, []tla.TLAValue{})
								if err != nil {
									return err
								}
								if condition59.ApplyFunction(tla.MakeTLAString("msuccess")).AsBool() {
									var exprRead15 tla.TLAValue
									exprRead15, err = iface.Read(nextIndex0, []tla.TLAValue{i7})
									if err != nil {
										return err
									}
									var exprRead16 tla.TLAValue
									exprRead16, err = iface.Read(m1, []tla.TLAValue{})
									if err != nil {
										return err
									}
									err = iface.Write(nextIndex0, []tla.TLAValue{i7}, tla.TLAFunctionSubstitution(exprRead15, []tla.TLAFunctionSubstitutionRecord{
										{[]tla.TLAValue{j4}, func(anchor tla.TLAValue) tla.TLAValue {
											return tla.TLA_PlusSymbol(exprRead16.ApplyFunction(tla.MakeTLAString("mmatchIndex")), tla.MakeTLANumber(1))
										}},
									}))
									if err != nil {
										return err
									}
									var exprRead17 tla.TLAValue
									exprRead17, err = iface.Read(m1, []tla.TLAValue{})
									if err != nil {
										return err
									}
									err = iface.Write(matchIndex3, []tla.TLAValue{j4}, exprRead17.ApplyFunction(tla.MakeTLAString("mmatchIndex")))
									if err != nil {
										return err
									}
									return iface.Goto("AServer.serverLoop")
								} else {
									var exprRead18 tla.TLAValue
									exprRead18, err = iface.Read(nextIndex0, []tla.TLAValue{i7})
									if err != nil {
										return err
									}
									var exprRead19 tla.TLAValue
									exprRead19, err = iface.Read(nextIndex0, []tla.TLAValue{i7})
									if err != nil {
										return err
									}
									err = iface.Write(nextIndex0, []tla.TLAValue{i7}, tla.TLAFunctionSubstitution(exprRead18, []tla.TLAFunctionSubstitutionRecord{
										{[]tla.TLAValue{j4}, func(anchor0 tla.TLAValue) tla.TLAValue {
											return Max(iface, tla.MakeTLASet(tla.TLA_MinusSymbol(exprRead19.ApplyFunction(j4), tla.MakeTLANumber(1)), tla.MakeTLANumber(1)))
										}},
									}))
									if err != nil {
										return err
									}
									return iface.Goto("AServer.serverLoop")
								}
								// no statements
								// no statements
							}
							// no statements
						} else {
							var condition60 tla.TLAValue
							condition60, err = iface.Read(m1, []tla.TLAValue{})
							if err != nil {
								return err
							}
							var condition61 tla.TLAValue
							condition61, err = iface.Read(m1, []tla.TLAValue{})
							if err != nil {
								return err
							}
							if tla.MakeTLABool(tla.TLA_EqualsSymbol(condition60.ApplyFunction(tla.MakeTLAString("mtype")), ClientPutRequest(iface)).AsBool() || tla.TLA_EqualsSymbol(condition61.ApplyFunction(tla.MakeTLAString("mtype")), ClientGetRequest(iface)).AsBool()).AsBool() {
								var condition62 tla.TLAValue
								condition62, err = iface.Read(state4, []tla.TLAValue{iface.Self()})
								if err != nil {
									return err
								}
								if tla.TLA_EqualsSymbol(condition62, Leader(iface)).AsBool() {
									var entryRead tla.TLAValue
									entryRead, err = iface.Read(currentTerm4, []tla.TLAValue{iface.Self()})
									if err != nil {
										return err
									}
									var entryRead0 tla.TLAValue
									entryRead0, err = iface.Read(m1, []tla.TLAValue{})
									if err != nil {
										return err
									}
									var entryRead1 tla.TLAValue
									entryRead1, err = iface.Read(m1, []tla.TLAValue{})
									if err != nil {
										return err
									}
									var entry tla.TLAValue = tla.MakeTLARecord([]tla.TLARecordField{
										{tla.MakeTLAString("term"), entryRead},
										{tla.MakeTLAString("cmd"), entryRead0.ApplyFunction(tla.MakeTLAString("mcmd"))},
										{tla.MakeTLAString("client"), entryRead1.ApplyFunction(tla.MakeTLAString("msource"))},
									})
									_ = entry
									var exprRead20 tla.TLAValue
									exprRead20, err = iface.Read(log2, []tla.TLAValue{iface.Self()})
									if err != nil {
										return err
									}
									err = iface.Write(log2, []tla.TLAValue{iface.Self()}, tla.TLA_Append(exprRead20, entry))
									if err != nil {
										return err
									}
									err = iface.Write(plog, []tla.TLAValue{iface.Self()}, tla.MakeTLARecord([]tla.TLARecordField{
										{tla.MakeTLAString("cmd"), iface.GetConstant("LogConcat")()},
										{tla.MakeTLAString("entries"), tla.MakeTLATuple(entry)},
									}))
									if err != nil {
										return err
									}
									err = iface.Write(in0, []tla.TLAValue{}, tla.TLA_TRUE)
									if err != nil {
										return err
									}
									return iface.Goto("AServer.serverLoop")
									// no statements
								} else {
									var i8 tla.TLAValue = iface.Self()
									_ = i8
									var jRead3 tla.TLAValue
									jRead3, err = iface.Read(m1, []tla.TLAValue{})
									if err != nil {
										return err
									}
									var j5 tla.TLAValue = jRead3.ApplyFunction(tla.MakeTLAString("msource"))
									_ = j5
									var respTypeRead tla.TLAValue
									respTypeRead, err = iface.Read(m1, []tla.TLAValue{})
									if err != nil {
										return err
									}
									var respType tla.TLAValue = func() tla.TLAValue {
										if tla.TLA_EqualsSymbol(respTypeRead.ApplyFunction(tla.MakeTLAString("mcmd")).ApplyFunction(tla.MakeTLAString("type")), Put(iface)).AsBool() {
											return ClientPutResponse(iface)
										} else {
											return ClientGetResponse(iface)
										}
									}()
									_ = respType
									var exprRead21 tla.TLAValue
									exprRead21, err = iface.Read(leader1, []tla.TLAValue{})
									if err != nil {
										return err
									}
									err = iface.Write(net0, []tla.TLAValue{j5}, tla.MakeTLARecord([]tla.TLARecordField{
										{tla.MakeTLAString("mtype"), respType},
										{tla.MakeTLAString("msuccess"), tla.TLA_FALSE},
										{tla.MakeTLAString("mresponse"), Nil(iface)},
										{tla.MakeTLAString("mleaderHint"), exprRead21},
										{tla.MakeTLAString("msource"), i8},
										{tla.MakeTLAString("mdest"), j5},
									}))
									if err != nil {
										return err
									}
									return iface.Goto("AServer.serverLoop")
									// no statements
								}
								// no statements
							} else {
								return iface.Goto("AServer.serverLoop")
							}
							// no statements
						}
						// no statements
					}
					// no statements
				}
				// no statements
			}
			// no statements
		},
	},
	distsys.MPCalCriticalSection{
		Name: "AServer.requestVoteLoop",
		Body: func(iface distsys.ArchetypeInterface) error {
			var err error
			_ = err
			idx0 := iface.RequireArchetypeResource("AServer.idx")
			net4, err := iface.RequireArchetypeResourceRef("AServer.net")
			if err != nil {
				return err
			}
			currentTerm27, err := iface.RequireArchetypeResourceRef("AServer.currentTerm")
			if err != nil {
				return err
			}
			log19, err := iface.RequireArchetypeResourceRef("AServer.log")
			if err != nil {
				return err
			}
			fd3, err := iface.RequireArchetypeResourceRef("AServer.fd")
			if err != nil {
				return err
			}
			netEnabled0, err := iface.RequireArchetypeResourceRef("AServer.netEnabled")
			if err != nil {
				return err
			}
			var condition66 tla.TLAValue
			condition66, err = iface.Read(idx0, []tla.TLAValue{})
			if err != nil {
				return err
			}
			if tla.TLA_LessThanOrEqualSymbol(condition66, iface.GetConstant("NumServers")()).AsBool() {
				var condition67 tla.TLAValue
				condition67, err = iface.Read(idx0, []tla.TLAValue{})
				if err != nil {
					return err
				}
				if tla.TLA_NotEqualsSymbol(condition67, iface.Self()).AsBool() {
					switch iface.NextFairnessCounter("AServer.requestVoteLoop.0", 2) {
					case 0:
<<<<<<< HEAD
=======
						var exprRead27 tla.TLAValue
						exprRead27, err = iface.Read(currentTerm27, []tla.TLAValue{iface.Self()})
						if err != nil {
							return err
						}
>>>>>>> 9a61f1fc
						var exprRead28 tla.TLAValue
						exprRead28, err = iface.Read(currentTerm25, []tla.TLAValue{iface.Self()})
						if err != nil {
							return err
						}
						var exprRead29 tla.TLAValue
						exprRead29, err = iface.Read(log19, []tla.TLAValue{iface.Self()})
						if err != nil {
							return err
						}
						var exprRead30 tla.TLAValue
						exprRead30, err = iface.Read(log19, []tla.TLAValue{iface.Self()})
						if err != nil {
							return err
						}
						var exprRead31 tla.TLAValue
						exprRead31, err = iface.Read(idx0, []tla.TLAValue{})
						if err != nil {
							return err
						}
						var indexRead0 tla.TLAValue
						indexRead0, err = iface.Read(idx0, []tla.TLAValue{})
						if err != nil {
							return err
						}
						err = iface.Write(net4, []tla.TLAValue{indexRead0}, tla.MakeTLARecord([]tla.TLARecordField{
							{tla.MakeTLAString("mtype"), RequestVoteRequest(iface)},
							{tla.MakeTLAString("mterm"), exprRead28},
							{tla.MakeTLAString("mlastLogTerm"), LastTerm(iface, exprRead29)},
							{tla.MakeTLAString("mlastLogIndex"), tla.TLA_Len(exprRead30)},
							{tla.MakeTLAString("msource"), iface.Self()},
							{tla.MakeTLAString("mdest"), exprRead31},
						}))
						if err != nil {
							return err
						}
						// no statements
					case 1:
						var condition68 tla.TLAValue
						condition68, err = iface.Read(idx0, []tla.TLAValue{})
						if err != nil {
							return err
						}
						var condition69 tla.TLAValue
						condition69, err = iface.Read(fd3, []tla.TLAValue{condition68})
						if err != nil {
							return err
						}
						if !condition69.AsBool() {
							return distsys.ErrCriticalSectionAborted
						}
						// no statements
					default:
						panic("current branch of either matches no code paths!")
					}
					// no statements
				} else {
					// no statements
				}
				var exprRead27 tla.TLAValue
				exprRead27, err = iface.Read(idx0, []tla.TLAValue{})
				if err != nil {
					return err
				}
				err = iface.Write(idx0, []tla.TLAValue{}, tla.TLA_PlusSymbol(exprRead27, tla.MakeTLANumber(1)))
				if err != nil {
					return err
				}
				if iface.GetConstant("ExploreFail")().AsBool() {
					switch iface.NextFairnessCounter("AServer.requestVoteLoop.1", 2) {
					case 0:
						// skip
						return iface.Goto("AServer.requestVoteLoop")
					case 1:
						err = iface.Write(netEnabled0, []tla.TLAValue{iface.Self()}, tla.TLA_FALSE)
						if err != nil {
							return err
						}
						return iface.Goto("AServer.failLabel")
					default:
						panic("current branch of either matches no code paths!")
					}
					// no statements
				} else {
					return iface.Goto("AServer.requestVoteLoop")
				}
				// no statements
			} else {
				return iface.Goto("AServer.serverLoop")
			}
			// no statements
		},
	},
	distsys.MPCalCriticalSection{
		Name: "AServer.applyLoop",
		Body: func(iface distsys.ArchetypeInterface) error {
			var err error
			_ = err
			commitIndex2, err := iface.RequireArchetypeResourceRef("AServer.commitIndex")
			if err != nil {
				return err
			}
			newCommitIndex1 := iface.RequireArchetypeResource("AServer.newCommitIndex")
			log21, err := iface.RequireArchetypeResourceRef("AServer.log")
			if err != nil {
				return err
			}
			sm := iface.RequireArchetypeResource("AServer.sm")
			smDomain := iface.RequireArchetypeResource("AServer.smDomain")
			net5, err := iface.RequireArchetypeResourceRef("AServer.net")
			if err != nil {
				return err
			}
			var condition70 tla.TLAValue
			condition70, err = iface.Read(commitIndex2, []tla.TLAValue{iface.Self()})
			if err != nil {
				return err
			}
			var condition71 tla.TLAValue
			condition71, err = iface.Read(newCommitIndex1, []tla.TLAValue{})
			if err != nil {
				return err
			}
			if tla.TLA_LessThanSymbol(condition70, condition71).AsBool() {
				var exprRead32 tla.TLAValue
				exprRead32, err = iface.Read(commitIndex2, []tla.TLAValue{iface.Self()})
				if err != nil {
					return err
				}
				err = iface.Write(commitIndex2, []tla.TLAValue{iface.Self()}, tla.TLA_PlusSymbol(exprRead32, tla.MakeTLANumber(1)))
				if err != nil {
					return err
				}
				var i9 tla.TLAValue = iface.Self()
				_ = i9
				var kRead tla.TLAValue
				kRead, err = iface.Read(commitIndex2, []tla.TLAValue{i9})
				if err != nil {
					return err
				}
				var k0 tla.TLAValue = kRead
				_ = k0
				var entryRead2 tla.TLAValue
				entryRead2, err = iface.Read(log21, []tla.TLAValue{i9})
				if err != nil {
					return err
				}
				var entry0 tla.TLAValue = entryRead2.ApplyFunction(k0)
				_ = entry0
				var cmd tla.TLAValue = entry0.ApplyFunction(tla.MakeTLAString("cmd"))
				_ = cmd
				var respType0 tla.TLAValue = func() tla.TLAValue {
					if tla.TLA_EqualsSymbol(cmd.ApplyFunction(tla.MakeTLAString("type")), Put(iface)).AsBool() {
						return ClientPutResponse(iface)
					} else {
						return ClientGetResponse(iface)
					}
				}()
				_ = respType0
				if tla.TLA_EqualsSymbol(cmd.ApplyFunction(tla.MakeTLAString("type")), Put(iface)).AsBool() {
					var exprRead33 tla.TLAValue
					exprRead33, err = iface.Read(sm, []tla.TLAValue{})
					if err != nil {
						return err
					}
					err = iface.Write(sm, []tla.TLAValue{}, tla.TLA_DoubleAtSignSymbol(exprRead33, tla.TLA_ColonGreaterThanSymbol(cmd.ApplyFunction(tla.MakeTLAString("key")), cmd.ApplyFunction(tla.MakeTLAString("value")))))
					if err != nil {
						return err
					}
					var exprRead34 tla.TLAValue
					exprRead34, err = iface.Read(smDomain, []tla.TLAValue{})
					if err != nil {
						return err
					}
					err = iface.Write(smDomain, []tla.TLAValue{}, tla.TLA_UnionSymbol(exprRead34, tla.MakeTLASet(cmd.ApplyFunction(tla.MakeTLAString("key")))))
					if err != nil {
						return err
					}
					// no statements
				} else {
					// no statements
				}
				var reqOkRead tla.TLAValue
				reqOkRead, err = iface.Read(smDomain, []tla.TLAValue{})
				if err != nil {
					return err
				}
				var reqOk tla.TLAValue = tla.TLA_InSymbol(cmd.ApplyFunction(tla.MakeTLAString("key")), reqOkRead)
				_ = reqOk
				var exprRead35 tla.TLAValue
				exprRead35, err = iface.Read(sm, []tla.TLAValue{})
				if err != nil {
					return err
				}
				err = iface.Write(net5, []tla.TLAValue{entry0.ApplyFunction(tla.MakeTLAString("client"))}, tla.MakeTLARecord([]tla.TLARecordField{
					{tla.MakeTLAString("mtype"), respType0},
					{tla.MakeTLAString("msuccess"), tla.TLA_TRUE},
					{tla.MakeTLAString("mresponse"), tla.MakeTLARecord([]tla.TLARecordField{
						{tla.MakeTLAString("idx"), cmd.ApplyFunction(tla.MakeTLAString("idx"))},
						{tla.MakeTLAString("key"), cmd.ApplyFunction(tla.MakeTLAString("key"))},
						{tla.MakeTLAString("value"), func() tla.TLAValue {
							if reqOk.AsBool() {
								return exprRead35.ApplyFunction(cmd.ApplyFunction(tla.MakeTLAString("key")))
							} else {
								return Nil(iface)
							}
						}()},
						{tla.MakeTLAString("ok"), reqOk},
					})},
					{tla.MakeTLAString("mleaderHint"), i9},
					{tla.MakeTLAString("msource"), i9},
					{tla.MakeTLAString("mdest"), entry0.ApplyFunction(tla.MakeTLAString("client"))},
				}))
				if err != nil {
					return err
				}
				return iface.Goto("AServer.applyLoop")
				// no statements
				// no statements
			} else {
				return iface.Goto("AServer.serverLoop")
			}
			// no statements
		},
	},
	distsys.MPCalCriticalSection{
		Name: "AServer.failLabel",
		Body: func(iface distsys.ArchetypeInterface) error {
			var err error
			_ = err
			fd4, err := iface.RequireArchetypeResourceRef("AServer.fd")
			if err != nil {
				return err
			}
			err = iface.Write(fd4, []tla.TLAValue{iface.Self()}, tla.TLA_TRUE)
			if err != nil {
				return err
			}
			return iface.Goto("AServer.Done")
		},
	},
	distsys.MPCalCriticalSection{
		Name: "AServer.Done",
		Body: func(distsys.ArchetypeInterface) error {
			return distsys.ErrDone
		},
	},
	distsys.MPCalCriticalSection{
		Name: "AServerSender.serverSenderLoop",
		Body: func(iface distsys.ArchetypeInterface) error {
			var err error
			_ = err
			in1, err := iface.RequireArchetypeResourceRef("AServerSender.in")
			if err != nil {
				return err
			}
			state13, err := iface.RequireArchetypeResourceRef("AServerSender.state")
			if err != nil {
				return err
			}
			sid := iface.RequireArchetypeResource("AServerSender.sid")
			idx7 := iface.RequireArchetypeResource("AServerSender.idx")
			netEnabled1, err := iface.RequireArchetypeResourceRef("AServerSender.netEnabled")
			if err != nil {
				return err
			}
			var condition72 tla.TLAValue
			condition72, err = iface.Read(in1, []tla.TLAValue{})
			if err != nil {
				return err
			}
			if condition72.AsBool() {
				var condition73 tla.TLAValue
				condition73, err = iface.Read(sid, []tla.TLAValue{})
				if err != nil {
					return err
				}
				var condition74 tla.TLAValue
				condition74, err = iface.Read(state13, []tla.TLAValue{condition73})
				if err != nil {
					return err
				}
				if !tla.TLA_EqualsSymbol(condition74, Leader(iface)).AsBool() {
					return distsys.ErrCriticalSectionAborted
				}
				err = iface.Write(idx7, []tla.TLAValue{}, tla.MakeTLANumber(1))
				if err != nil {
					return err
				}
				if iface.GetConstant("ExploreFail")().AsBool() {
					var condition75 tla.TLAValue
					condition75, err = iface.Read(sid, []tla.TLAValue{})
					if err != nil {
						return err
					}
					var condition76 tla.TLAValue
					condition76, err = iface.Read(netEnabled1, []tla.TLAValue{condition75})
					if err != nil {
						return err
					}
					if tla.TLA_LogicalNotSymbol(condition76).AsBool() {
						return iface.Goto("AServerSender.Done")
					} else {
						return iface.Goto("AServerSender.appendEntriesLoop")
					}
					// no statements
				} else {
					return iface.Goto("AServerSender.appendEntriesLoop")
				}
				// no statements
			} else {
				return iface.Goto("AServerSender.Done")
			}
			// no statements
		},
	},
	distsys.MPCalCriticalSection{
		Name: "AServerSender.appendEntriesLoop",
		Body: func(iface distsys.ArchetypeInterface) error {
			var err error
			_ = err
			netEnabled2, err := iface.RequireArchetypeResourceRef("AServerSender.netEnabled")
			if err != nil {
				return err
			}
			sid1 := iface.RequireArchetypeResource("AServerSender.sid")
			state14, err := iface.RequireArchetypeResourceRef("AServerSender.state")
			if err != nil {
				return err
			}
			idx8 := iface.RequireArchetypeResource("AServerSender.idx")
			nextIndex5, err := iface.RequireArchetypeResourceRef("AServerSender.nextIndex")
			if err != nil {
				return err
			}
			log22, err := iface.RequireArchetypeResourceRef("AServerSender.log")
			if err != nil {
				return err
			}
			net6, err := iface.RequireArchetypeResourceRef("AServerSender.net")
			if err != nil {
				return err
			}
			currentTerm28, err := iface.RequireArchetypeResourceRef("AServerSender.currentTerm")
			if err != nil {
				return err
			}
			commitIndex6, err := iface.RequireArchetypeResourceRef("AServerSender.commitIndex")
			if err != nil {
				return err
			}
			fd5, err := iface.RequireArchetypeResourceRef("AServerSender.fd")
			if err != nil {
				return err
			}
			var condition77 tla.TLAValue
			condition77, err = iface.Read(sid1, []tla.TLAValue{})
			if err != nil {
				return err
			}
			var condition78 tla.TLAValue
			condition78, err = iface.Read(netEnabled2, []tla.TLAValue{condition77})
			if err != nil {
				return err
			}
			var condition79 tla.TLAValue
			condition79, err = iface.Read(sid1, []tla.TLAValue{})
			if err != nil {
				return err
			}
			var condition80 tla.TLAValue
			condition80, err = iface.Read(state14, []tla.TLAValue{condition79})
			if err != nil {
				return err
			}
			var condition81 tla.TLAValue
			condition81, err = iface.Read(idx8, []tla.TLAValue{})
			if err != nil {
				return err
			}
			if tla.MakeTLABool(tla.MakeTLABool(condition78.AsBool() && tla.TLA_EqualsSymbol(condition80, Leader(iface)).AsBool()).AsBool() && tla.TLA_LessThanOrEqualSymbol(condition81, iface.GetConstant("NumServers")()).AsBool()).AsBool() {
				var condition82 tla.TLAValue
				condition82, err = iface.Read(idx8, []tla.TLAValue{})
				if err != nil {
					return err
				}
				var condition83 tla.TLAValue
				condition83, err = iface.Read(sid1, []tla.TLAValue{})
				if err != nil {
					return err
				}
				if tla.TLA_NotEqualsSymbol(condition82, condition83).AsBool() {
					var prevLogIndexRead tla.TLAValue
					prevLogIndexRead, err = iface.Read(sid1, []tla.TLAValue{})
					if err != nil {
						return err
					}
					var prevLogIndexRead0 tla.TLAValue
					prevLogIndexRead0, err = iface.Read(nextIndex5, []tla.TLAValue{prevLogIndexRead})
					if err != nil {
						return err
					}
					var prevLogIndexRead1 tla.TLAValue
					prevLogIndexRead1, err = iface.Read(idx8, []tla.TLAValue{})
					if err != nil {
						return err
					}
					var prevLogIndex tla.TLAValue = tla.TLA_MinusSymbol(prevLogIndexRead0.ApplyFunction(prevLogIndexRead1), tla.MakeTLANumber(1))
					_ = prevLogIndex
					var prevLogTermRead tla.TLAValue
					prevLogTermRead, err = iface.Read(sid1, []tla.TLAValue{})
					if err != nil {
						return err
					}
					var prevLogTermRead0 tla.TLAValue
					prevLogTermRead0, err = iface.Read(log22, []tla.TLAValue{prevLogTermRead})
					if err != nil {
						return err
					}
					var prevLogTerm tla.TLAValue = func() tla.TLAValue {
						if tla.TLA_GreaterThanSymbol(prevLogIndex, tla.MakeTLANumber(0)).AsBool() {
							return prevLogTermRead0.ApplyFunction(prevLogIndex).ApplyFunction(tla.MakeTLAString("term"))
						} else {
							return tla.MakeTLANumber(0)
						}
					}()
					_ = prevLogTerm
					var lastEntryRead tla.TLAValue
					lastEntryRead, err = iface.Read(sid1, []tla.TLAValue{})
					if err != nil {
						return err
					}
					var lastEntryRead0 tla.TLAValue
					lastEntryRead0, err = iface.Read(log22, []tla.TLAValue{lastEntryRead})
					if err != nil {
						return err
					}
					var lastEntryRead1 tla.TLAValue
					lastEntryRead1, err = iface.Read(sid1, []tla.TLAValue{})
					if err != nil {
						return err
					}
					var lastEntryRead2 tla.TLAValue
					lastEntryRead2, err = iface.Read(nextIndex5, []tla.TLAValue{lastEntryRead1})
					if err != nil {
						return err
					}
					var lastEntryRead3 tla.TLAValue
					lastEntryRead3, err = iface.Read(idx8, []tla.TLAValue{})
					if err != nil {
						return err
					}
					var lastEntry tla.TLAValue = Min(iface, tla.MakeTLASet(tla.TLA_Len(lastEntryRead0), lastEntryRead2.ApplyFunction(lastEntryRead3)))
					_ = lastEntry
					var entriesRead tla.TLAValue
					entriesRead, err = iface.Read(sid1, []tla.TLAValue{})
					if err != nil {
						return err
					}
					var entriesRead0 tla.TLAValue
					entriesRead0, err = iface.Read(log22, []tla.TLAValue{entriesRead})
					if err != nil {
						return err
					}
					var entriesRead1 tla.TLAValue
					entriesRead1, err = iface.Read(sid1, []tla.TLAValue{})
					if err != nil {
						return err
					}
					var entriesRead2 tla.TLAValue
					entriesRead2, err = iface.Read(nextIndex5, []tla.TLAValue{entriesRead1})
					if err != nil {
						return err
					}
					var entriesRead3 tla.TLAValue
					entriesRead3, err = iface.Read(idx8, []tla.TLAValue{})
					if err != nil {
						return err
					}
					var entries tla.TLAValue = tla.TLA_SubSeq(entriesRead0, entriesRead2.ApplyFunction(entriesRead3), lastEntry)
					_ = entries
					switch iface.NextFairnessCounter("AServerSender.appendEntriesLoop.0", 2) {
					case 0:
						var exprRead37 tla.TLAValue
<<<<<<< HEAD
						exprRead37, err = iface.Read(sid1, []tla.TLAValue{})
=======
						exprRead37, err = iface.Read(currentTerm28, []tla.TLAValue{exprRead36})
>>>>>>> 9a61f1fc
						if err != nil {
							return err
						}
						var exprRead38 tla.TLAValue
						exprRead38, err = iface.Read(currentTerm26, []tla.TLAValue{exprRead37})
						if err != nil {
							return err
						}
						var exprRead39 tla.TLAValue
						exprRead39, err = iface.Read(sid1, []tla.TLAValue{})
						if err != nil {
							return err
						}
						var exprRead40 tla.TLAValue
						exprRead40, err = iface.Read(commitIndex6, []tla.TLAValue{exprRead39})
						if err != nil {
							return err
						}
						var exprRead41 tla.TLAValue
						exprRead41, err = iface.Read(sid1, []tla.TLAValue{})
						if err != nil {
							return err
						}
						var exprRead42 tla.TLAValue
						exprRead42, err = iface.Read(idx8, []tla.TLAValue{})
						if err != nil {
							return err
						}
						var indexRead1 tla.TLAValue
						indexRead1, err = iface.Read(idx8, []tla.TLAValue{})
						if err != nil {
							return err
						}
						err = iface.Write(net6, []tla.TLAValue{indexRead1}, tla.MakeTLARecord([]tla.TLARecordField{
							{tla.MakeTLAString("mtype"), AppendEntriesRequest(iface)},
							{tla.MakeTLAString("mterm"), exprRead38},
							{tla.MakeTLAString("mprevLogIndex"), prevLogIndex},
							{tla.MakeTLAString("mprevLogTerm"), prevLogTerm},
							{tla.MakeTLAString("mentries"), entries},
							{tla.MakeTLAString("mcommitIndex"), Min(iface, tla.MakeTLASet(exprRead40, lastEntry))},
							{tla.MakeTLAString("msource"), exprRead41},
							{tla.MakeTLAString("mdest"), exprRead42},
						}))
						if err != nil {
							return err
						}
						// no statements
					case 1:
						var condition84 tla.TLAValue
						condition84, err = iface.Read(idx8, []tla.TLAValue{})
						if err != nil {
							return err
						}
						var condition85 tla.TLAValue
						condition85, err = iface.Read(fd5, []tla.TLAValue{condition84})
						if err != nil {
							return err
						}
						if !condition85.AsBool() {
							return distsys.ErrCriticalSectionAborted
						}
						// no statements
					default:
						panic("current branch of either matches no code paths!")
					}
					// no statements
					// no statements
				} else {
					// no statements
				}
				var exprRead36 tla.TLAValue
				exprRead36, err = iface.Read(idx8, []tla.TLAValue{})
				if err != nil {
					return err
				}
				err = iface.Write(idx8, []tla.TLAValue{}, tla.TLA_PlusSymbol(exprRead36, tla.MakeTLANumber(1)))
				if err != nil {
					return err
				}
				return iface.Goto("AServerSender.appendEntriesLoop")
			} else {
				return iface.Goto("AServerSender.serverSenderLoop")
			}
			// no statements
		},
	},
	distsys.MPCalCriticalSection{
		Name: "AServerSender.Done",
		Body: func(distsys.ArchetypeInterface) error {
			return distsys.ErrDone
		},
	},
	distsys.MPCalCriticalSection{
		Name: "AClient.clientLoop",
		Body: func(iface distsys.ArchetypeInterface) error {
			var err error
			_ = err
			req := iface.RequireArchetypeResource("AClient.req")
			in2, err := iface.RequireArchetypeResourceRef("AClient.in")
			if err != nil {
				return err
			}
			reqIdx := iface.RequireArchetypeResource("AClient.reqIdx")
			resp := iface.RequireArchetypeResource("AClient.resp")
			net7, err := iface.RequireArchetypeResourceRef("AClient.net")
			if err != nil {
				return err
			}
			if tla.TLA_TRUE.AsBool() {
				switch iface.NextFairnessCounter("AClient.clientLoop.0", 2) {
				case 0:
					var exprRead43 tla.TLAValue
					exprRead43, err = iface.Read(in2, []tla.TLAValue{})
					if err != nil {
						return err
					}
					err = iface.Write(req, []tla.TLAValue{}, exprRead43)
					if err != nil {
						return err
					}
					var exprRead44 tla.TLAValue
					exprRead44, err = iface.Read(reqIdx, []tla.TLAValue{})
					if err != nil {
						return err
					}
					err = iface.Write(reqIdx, []tla.TLAValue{}, tla.TLA_PlusSymbol(exprRead44, tla.MakeTLANumber(1)))
					if err != nil {
						return err
					}
					return iface.Goto("AClient.sndReq")
				case 1:
					var exprRead45 tla.TLAValue
					exprRead45, err = iface.Read(net7, []tla.TLAValue{iface.Self()})
					if err != nil {
						return err
					}
					err = iface.Write(resp, []tla.TLAValue{}, exprRead45)
					if err != nil {
						return err
					}
					return iface.Goto("AClient.clientLoop")
				default:
					panic("current branch of either matches no code paths!")
				}
				// no statements
			} else {
				return iface.Goto("AClient.Done")
			}
			// no statements
		},
	},
	distsys.MPCalCriticalSection{
		Name: "AClient.sndReq",
		Body: func(iface distsys.ArchetypeInterface) error {
			var err error
			_ = err
			leader3 := iface.RequireArchetypeResource("AClient.leader")
			req0 := iface.RequireArchetypeResource("AClient.req")
			net8, err := iface.RequireArchetypeResourceRef("AClient.net")
			if err != nil {
				return err
			}
			reqIdx1 := iface.RequireArchetypeResource("AClient.reqIdx")
			fd6, err := iface.RequireArchetypeResourceRef("AClient.fd")
			if err != nil {
				return err
			}
			var condition86 tla.TLAValue
			condition86, err = iface.Read(leader3, []tla.TLAValue{})
			if err != nil {
				return err
			}
			if tla.TLA_EqualsSymbol(condition86, Nil(iface)).AsBool() {
				var srvRead = ServerSet(iface)
				if srvRead.AsSet().Len() == 0 {
					return distsys.ErrCriticalSectionAborted
				}
				var srv tla.TLAValue = srvRead.SelectElement(iface.NextFairnessCounter("AClient.sndReq.2", uint(srvRead.AsSet().Len())))
				_ = srv
				err = iface.Write(leader3, []tla.TLAValue{}, srv)
				if err != nil {
					return err
				}
				// no statements
				// no statements
			} else {
				// no statements
			}
			var condition87 tla.TLAValue
			condition87, err = iface.Read(req0, []tla.TLAValue{})
			if err != nil {
				return err
			}
			if tla.TLA_EqualsSymbol(condition87.ApplyFunction(tla.MakeTLAString("type")), Put(iface)).AsBool() {
				switch iface.NextFairnessCounter("AClient.sndReq.0", 2) {
				case 0:
					var exprRead46 tla.TLAValue
					exprRead46, err = iface.Read(reqIdx1, []tla.TLAValue{})
					if err != nil {
						return err
					}
					var exprRead47 tla.TLAValue
					exprRead47, err = iface.Read(req0, []tla.TLAValue{})
					if err != nil {
						return err
					}
					var exprRead48 tla.TLAValue
					exprRead48, err = iface.Read(req0, []tla.TLAValue{})
					if err != nil {
						return err
					}
					var exprRead49 tla.TLAValue
					exprRead49, err = iface.Read(leader3, []tla.TLAValue{})
					if err != nil {
						return err
					}
					var indexRead2 tla.TLAValue
					indexRead2, err = iface.Read(leader3, []tla.TLAValue{})
					if err != nil {
						return err
					}
					err = iface.Write(net8, []tla.TLAValue{indexRead2}, tla.MakeTLARecord([]tla.TLARecordField{
						{tla.MakeTLAString("mtype"), ClientPutRequest(iface)},
						{tla.MakeTLAString("mcmd"), tla.MakeTLARecord([]tla.TLARecordField{
							{tla.MakeTLAString("idx"), exprRead46},
							{tla.MakeTLAString("type"), Put(iface)},
							{tla.MakeTLAString("key"), exprRead47.ApplyFunction(tla.MakeTLAString("key"))},
							{tla.MakeTLAString("value"), exprRead48.ApplyFunction(tla.MakeTLAString("value"))},
						})},
						{tla.MakeTLAString("msource"), iface.Self()},
						{tla.MakeTLAString("mdest"), exprRead49},
					}))
					if err != nil {
						return err
					}
					return iface.Goto("AClient.rcvResp")
				case 1:
					var condition89 tla.TLAValue
					condition89, err = iface.Read(leader3, []tla.TLAValue{})
					if err != nil {
						return err
					}
					var condition90 tla.TLAValue
					condition90, err = iface.Read(fd6, []tla.TLAValue{condition89})
					if err != nil {
						return err
					}
					if !condition90.AsBool() {
						return distsys.ErrCriticalSectionAborted
					}
					return iface.Goto("AClient.rcvResp")
				default:
					panic("current branch of either matches no code paths!")
				}
				// no statements
			} else {
				var condition88 tla.TLAValue
				condition88, err = iface.Read(req0, []tla.TLAValue{})
				if err != nil {
					return err
				}
				if tla.TLA_EqualsSymbol(condition88.ApplyFunction(tla.MakeTLAString("type")), Get(iface)).AsBool() {
					switch iface.NextFairnessCounter("AClient.sndReq.1", 2) {
					case 0:
						var exprRead50 tla.TLAValue
						exprRead50, err = iface.Read(reqIdx1, []tla.TLAValue{})
						if err != nil {
							return err
						}
						var exprRead51 tla.TLAValue
						exprRead51, err = iface.Read(req0, []tla.TLAValue{})
						if err != nil {
							return err
						}
						var exprRead52 tla.TLAValue
						exprRead52, err = iface.Read(leader3, []tla.TLAValue{})
						if err != nil {
							return err
						}
						var indexRead3 tla.TLAValue
						indexRead3, err = iface.Read(leader3, []tla.TLAValue{})
						if err != nil {
							return err
						}
						err = iface.Write(net8, []tla.TLAValue{indexRead3}, tla.MakeTLARecord([]tla.TLARecordField{
							{tla.MakeTLAString("mtype"), ClientGetRequest(iface)},
							{tla.MakeTLAString("mcmd"), tla.MakeTLARecord([]tla.TLARecordField{
								{tla.MakeTLAString("idx"), exprRead50},
								{tla.MakeTLAString("type"), Get(iface)},
								{tla.MakeTLAString("key"), exprRead51.ApplyFunction(tla.MakeTLAString("key"))},
							})},
							{tla.MakeTLAString("msource"), iface.Self()},
							{tla.MakeTLAString("mdest"), exprRead52},
						}))
						if err != nil {
							return err
						}
						return iface.Goto("AClient.rcvResp")
					case 1:
						var condition91 tla.TLAValue
						condition91, err = iface.Read(leader3, []tla.TLAValue{})
						if err != nil {
							return err
						}
						var condition92 tla.TLAValue
						condition92, err = iface.Read(fd6, []tla.TLAValue{condition91})
						if err != nil {
							return err
						}
						if !condition92.AsBool() {
							return distsys.ErrCriticalSectionAborted
						}
						return iface.Goto("AClient.rcvResp")
					default:
						panic("current branch of either matches no code paths!")
					}
					// no statements
				} else {
					return iface.Goto("AClient.rcvResp")
				}
				// no statements
			}
			// no statements
		},
	},
	distsys.MPCalCriticalSection{
		Name: "AClient.rcvResp",
		Body: func(iface distsys.ArchetypeInterface) error {
			var err error
			_ = err
			resp0 := iface.RequireArchetypeResource("AClient.resp")
			net10, err := iface.RequireArchetypeResourceRef("AClient.net")
			if err != nil {
				return err
			}
			reqIdx3 := iface.RequireArchetypeResource("AClient.reqIdx")
			leader11 := iface.RequireArchetypeResource("AClient.leader")
			req5 := iface.RequireArchetypeResource("AClient.req")
			out, err := iface.RequireArchetypeResourceRef("AClient.out")
			if err != nil {
				return err
			}
			fd8, err := iface.RequireArchetypeResourceRef("AClient.fd")
			if err != nil {
				return err
			}
			netLen0, err := iface.RequireArchetypeResourceRef("AClient.netLen")
			if err != nil {
				return err
			}
			timeout, err := iface.RequireArchetypeResourceRef("AClient.timeout")
			if err != nil {
				return err
			}
			switch iface.NextFairnessCounter("AClient.rcvResp.0", 2) {
			case 0:
				var exprRead53 tla.TLAValue
				exprRead53, err = iface.Read(net10, []tla.TLAValue{iface.Self()})
				if err != nil {
					return err
				}
				err = iface.Write(resp0, []tla.TLAValue{}, exprRead53)
				if err != nil {
					return err
				}
				var condition93 tla.TLAValue
				condition93, err = iface.Read(resp0, []tla.TLAValue{})
				if err != nil {
					return err
				}
				if !tla.TLA_EqualsSymbol(condition93.ApplyFunction(tla.MakeTLAString("mdest")), iface.Self()).AsBool() {
					return fmt.Errorf("%w: ((resp).mdest) = (self)", distsys.ErrAssertionFailed)
				}
				var condition94 tla.TLAValue
				condition94, err = iface.Read(resp0, []tla.TLAValue{})
				if err != nil {
					return err
				}
				var condition95 tla.TLAValue
				condition95, err = iface.Read(resp0, []tla.TLAValue{})
				if err != nil {
					return err
				}
				var condition96 tla.TLAValue
				condition96, err = iface.Read(reqIdx3, []tla.TLAValue{})
				if err != nil {
					return err
				}
				if tla.MakeTLABool(condition94.ApplyFunction(tla.MakeTLAString("msuccess")).AsBool() && tla.TLA_NotEqualsSymbol(condition95.ApplyFunction(tla.MakeTLAString("mresponse")).ApplyFunction(tla.MakeTLAString("idx")), condition96).AsBool()).AsBool() {
					return iface.Goto("AClient.rcvResp")
				} else {
					var exprRead54 tla.TLAValue
					exprRead54, err = iface.Read(resp0, []tla.TLAValue{})
					if err != nil {
						return err
					}
					err = iface.Write(leader11, []tla.TLAValue{}, exprRead54.ApplyFunction(tla.MakeTLAString("mleaderHint")))
					if err != nil {
						return err
					}
					var condition97 tla.TLAValue
					condition97, err = iface.Read(req5, []tla.TLAValue{})
					if err != nil {
						return err
					}
					var condition98 tla.TLAValue
					condition98, err = iface.Read(resp0, []tla.TLAValue{})
					if err != nil {
						return err
					}
					var condition99 tla.TLAValue
					condition99, err = iface.Read(req5, []tla.TLAValue{})
					if err != nil {
						return err
					}
					var condition100 tla.TLAValue
					condition100, err = iface.Read(resp0, []tla.TLAValue{})
					if err != nil {
						return err
					}
					if !tla.MakeTLABool(tla.MakeTLABool(!tla.TLA_EqualsSymbol(condition97.ApplyFunction(tla.MakeTLAString("type")), Get(iface)).AsBool() || tla.TLA_EqualsSymbol(condition98.ApplyFunction(tla.MakeTLAString("mtype")), ClientGetResponse(iface)).AsBool()).AsBool() && tla.MakeTLABool(!tla.TLA_EqualsSymbol(condition99.ApplyFunction(tla.MakeTLAString("type")), Put(iface)).AsBool() || tla.TLA_EqualsSymbol(condition100.ApplyFunction(tla.MakeTLAString("mtype")), ClientPutResponse(iface)).AsBool()).AsBool()).AsBool() {
						return fmt.Errorf("%w: ((((req).type) = (Get)) => (((resp).mtype) = (ClientGetResponse))) /\\ ((((req).type) = (Put)) => (((resp).mtype) = (ClientPutResponse)))", distsys.ErrAssertionFailed)
					}
					var condition101 tla.TLAValue
					condition101, err = iface.Read(resp0, []tla.TLAValue{})
					if err != nil {
						return err
					}
					if tla.TLA_LogicalNotSymbol(condition101.ApplyFunction(tla.MakeTLAString("msuccess"))).AsBool() {
						return iface.Goto("AClient.sndReq")
					} else {
						var condition102 tla.TLAValue
						condition102, err = iface.Read(resp0, []tla.TLAValue{})
						if err != nil {
							return err
						}
						var condition103 tla.TLAValue
						condition103, err = iface.Read(reqIdx3, []tla.TLAValue{})
						if err != nil {
							return err
						}
						var condition104 tla.TLAValue
						condition104, err = iface.Read(resp0, []tla.TLAValue{})
						if err != nil {
							return err
						}
						var condition105 tla.TLAValue
						condition105, err = iface.Read(req5, []tla.TLAValue{})
						if err != nil {
							return err
						}
						if !tla.MakeTLABool(tla.TLA_EqualsSymbol(condition102.ApplyFunction(tla.MakeTLAString("mresponse")).ApplyFunction(tla.MakeTLAString("idx")), condition103).AsBool() && tla.TLA_EqualsSymbol(condition104.ApplyFunction(tla.MakeTLAString("mresponse")).ApplyFunction(tla.MakeTLAString("key")), condition105.ApplyFunction(tla.MakeTLAString("key"))).AsBool()).AsBool() {
							return fmt.Errorf("%w: ((((resp).mresponse).idx) = (reqIdx)) /\\ ((((resp).mresponse).key) = ((req).key))", distsys.ErrAssertionFailed)
						}
						var exprRead55 tla.TLAValue
						exprRead55, err = iface.Read(resp0, []tla.TLAValue{})
						if err != nil {
							return err
						}
						err = iface.Write(out, []tla.TLAValue{}, exprRead55)
						if err != nil {
							return err
						}
						return iface.Goto("AClient.clientLoop")
					}
					// no statements
				}
				// no statements
			case 1:
				var condition106 tla.TLAValue
				condition106, err = iface.Read(leader11, []tla.TLAValue{})
				if err != nil {
					return err
				}
				var condition107 tla.TLAValue
				condition107, err = iface.Read(fd8, []tla.TLAValue{condition106})
				if err != nil {
					return err
				}
				var condition108 tla.TLAValue
				condition108, err = iface.Read(netLen0, []tla.TLAValue{iface.Self()})
				if err != nil {
					return err
				}
				var condition109 tla.TLAValue
				condition109, err = iface.Read(timeout, []tla.TLAValue{})
				if err != nil {
					return err
				}
				if !tla.MakeTLABool(tla.MakeTLABool(condition107.AsBool() && tla.TLA_EqualsSymbol(condition108, tla.MakeTLANumber(0)).AsBool()).AsBool() || condition109.AsBool()).AsBool() {
					return distsys.ErrCriticalSectionAborted
				}
				err = iface.Write(leader11, []tla.TLAValue{}, Nil(iface))
				if err != nil {
					return err
				}
				return iface.Goto("AClient.sndReq")
			default:
				panic("current branch of either matches no code paths!")
			}
			// no statements
		},
	},
	distsys.MPCalCriticalSection{
		Name: "AClient.Done",
		Body: func(distsys.ArchetypeInterface) error {
			return distsys.ErrDone
		},
	},
)

var AServer = distsys.MPCalArchetype{
	Name:              "AServer",
	Label:             "AServer.serverLoop",
	RequiredRefParams: []string{"AServer.net", "AServer.fd", "AServer.netLen", "AServer.netEnabled", "AServer.state", "AServer.nextIndex", "AServer.log", "AServer.currentTerm", "AServer.commitIndex", "AServer.timer", "AServer.in", "AServer.votedFor", "AServer.plog"},
	RequiredValParams: []string{},
	JumpTable:         jumpTable,
	ProcTable:         procTable,
	PreAmble: func(iface distsys.ArchetypeInterface) {
		iface.EnsureArchetypeResourceLocal("AServer.matchIndex", tla.MakeTLAFunction([]tla.TLAValue{ServerSet(iface)}, func(args1 []tla.TLAValue) tla.TLAValue {
			var i10 tla.TLAValue = args1[0]
			_ = i10
			return tla.MakeTLANumber(0)
		}))
		iface.EnsureArchetypeResourceLocal("AServer.votesResponded", tla.MakeTLASet())
		iface.EnsureArchetypeResourceLocal("AServer.votesGranted", tla.MakeTLASet())
		iface.EnsureArchetypeResourceLocal("AServer.leader", Nil(iface))
		iface.EnsureArchetypeResourceLocal("AServer.idx", tla.MakeTLANumber(1))
		iface.EnsureArchetypeResourceLocal("AServer.sm", tla.MakeTLAFunction([]tla.TLAValue{KeySet(iface)}, func(args2 []tla.TLAValue) tla.TLAValue {
			var i11 tla.TLAValue = args2[0]
			_ = i11
			return Nil(iface)
		}))
		iface.EnsureArchetypeResourceLocal("AServer.smDomain", KeySet(iface))
		iface.EnsureArchetypeResourceLocal("AServer.newCommitIndex", tla.MakeTLANumber(0))
		iface.EnsureArchetypeResourceLocal("AServer.m", tla.TLAValue{})
	},
}

var AServerSender = distsys.MPCalArchetype{
	Name:              "AServerSender",
	Label:             "AServerSender.serverSenderLoop",
	RequiredRefParams: []string{"AServerSender.net", "AServerSender.fd", "AServerSender.netEnabled", "AServerSender.state", "AServerSender.nextIndex", "AServerSender.log", "AServerSender.currentTerm", "AServerSender.commitIndex", "AServerSender.in"},
	RequiredValParams: []string{"AServerSender.sid"},
	JumpTable:         jumpTable,
	ProcTable:         procTable,
	PreAmble: func(iface distsys.ArchetypeInterface) {
		iface.EnsureArchetypeResourceLocal("AServerSender.idx", tla.TLAValue{})
	},
}

var AClient = distsys.MPCalArchetype{
	Name:              "AClient",
	Label:             "AClient.clientLoop",
	RequiredRefParams: []string{"AClient.net", "AClient.fd", "AClient.in", "AClient.out", "AClient.netLen", "AClient.timeout"},
	RequiredValParams: []string{},
	JumpTable:         jumpTable,
	ProcTable:         procTable,
	PreAmble: func(iface distsys.ArchetypeInterface) {
		iface.EnsureArchetypeResourceLocal("AClient.leader", Nil(iface))
		iface.EnsureArchetypeResourceLocal("AClient.req", tla.TLAValue{})
		iface.EnsureArchetypeResourceLocal("AClient.resp", tla.TLAValue{})
		iface.EnsureArchetypeResourceLocal("AClient.reqIdx", tla.MakeTLANumber(0))
	},
}<|MERGE_RESOLUTION|>--- conflicted
+++ resolved
@@ -673,13 +673,8 @@
 				}
 				switch iface.NextFairnessCounter("AServer.handleMsg.0", 2) {
 				case 0:
-<<<<<<< HEAD
 					var exprRead22 tla.TLAValue
-					exprRead22, err = iface.Read(currentTerm2, []tla.TLAValue{i4})
-=======
-					var exprRead21 tla.TLAValue
-					exprRead21, err = iface.Read(currentTerm4, []tla.TLAValue{i4})
->>>>>>> 9a61f1fc
+					exprRead22, err = iface.Read(currentTerm4, []tla.TLAValue{i4})
 					if err != nil {
 						return err
 					}
@@ -974,13 +969,8 @@
 						if tla.MakeTLABool(tla.TLA_LessThanSymbol(condition32.ApplyFunction(tla.MakeTLAString("mterm")), condition33).AsBool() || tla.MakeTLABool(tla.MakeTLABool(tla.TLA_EqualsSymbol(condition34.ApplyFunction(tla.MakeTLAString("mterm")), condition35).AsBool() && tla.TLA_EqualsSymbol(condition36, Follower(iface)).AsBool()).AsBool() && tla.TLA_LogicalNotSymbol(logOK0).AsBool()).AsBool()).AsBool() {
 							switch iface.NextFairnessCounter("AServer.handleMsg.1", 2) {
 							case 0:
-<<<<<<< HEAD
 								var exprRead23 tla.TLAValue
-								exprRead23, err = iface.Read(currentTerm2, []tla.TLAValue{i6})
-=======
-								var exprRead22 tla.TLAValue
-								exprRead22, err = iface.Read(currentTerm4, []tla.TLAValue{i6})
->>>>>>> 9a61f1fc
+								exprRead23, err = iface.Read(currentTerm4, []tla.TLAValue{i6})
 								if err != nil {
 									return err
 								}
@@ -1164,16 +1154,8 @@
 								}
 								switch iface.NextFairnessCounter("AServer.handleMsg.2", 2) {
 								case 0:
-<<<<<<< HEAD
-=======
-									var exprRead23 tla.TLAValue
-									exprRead23, err = iface.Read(currentTerm4, []tla.TLAValue{i6})
-									if err != nil {
-										return err
-									}
->>>>>>> 9a61f1fc
 									var exprRead24 tla.TLAValue
-									exprRead24, err = iface.Read(currentTerm2, []tla.TLAValue{i6})
+									exprRead24, err = iface.Read(currentTerm4, []tla.TLAValue{i6})
 									if err != nil {
 										return err
 									}
@@ -1244,11 +1226,7 @@
 								if err != nil {
 									return err
 								}
-<<<<<<< HEAD
-								err = iface.Write(currentTerm2, []tla.TLAValue{iface.Self()}, exprRead14.ApplyFunction(tla.MakeTLAString("mterm")))
-=======
-								err = iface.Write(currentTerm4, []tla.TLAValue{iface.Self()}, exprRead13.ApplyFunction(tla.MakeTLAString("mterm")))
->>>>>>> 9a61f1fc
+								err = iface.Write(currentTerm4, []tla.TLAValue{iface.Self()}, exprRead14.ApplyFunction(tla.MakeTLAString("mterm")))
 								if err != nil {
 									return err
 								}
@@ -1516,16 +1494,8 @@
 				if tla.TLA_NotEqualsSymbol(condition67, iface.Self()).AsBool() {
 					switch iface.NextFairnessCounter("AServer.requestVoteLoop.0", 2) {
 					case 0:
-<<<<<<< HEAD
-=======
-						var exprRead27 tla.TLAValue
-						exprRead27, err = iface.Read(currentTerm27, []tla.TLAValue{iface.Self()})
-						if err != nil {
-							return err
-						}
->>>>>>> 9a61f1fc
 						var exprRead28 tla.TLAValue
-						exprRead28, err = iface.Read(currentTerm25, []tla.TLAValue{iface.Self()})
+						exprRead28, err = iface.Read(currentTerm27, []tla.TLAValue{iface.Self()})
 						if err != nil {
 							return err
 						}
@@ -2008,16 +1978,12 @@
 					switch iface.NextFairnessCounter("AServerSender.appendEntriesLoop.0", 2) {
 					case 0:
 						var exprRead37 tla.TLAValue
-<<<<<<< HEAD
 						exprRead37, err = iface.Read(sid1, []tla.TLAValue{})
-=======
-						exprRead37, err = iface.Read(currentTerm28, []tla.TLAValue{exprRead36})
->>>>>>> 9a61f1fc
 						if err != nil {
 							return err
 						}
 						var exprRead38 tla.TLAValue
-						exprRead38, err = iface.Read(currentTerm26, []tla.TLAValue{exprRead37})
+						exprRead38, err = iface.Read(currentTerm28, []tla.TLAValue{exprRead37})
 						if err != nil {
 							return err
 						}
