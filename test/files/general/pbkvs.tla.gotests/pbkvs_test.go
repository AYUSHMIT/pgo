--- conflicted
+++ resolved
@@ -142,31 +142,6 @@
 		"RelaxedMailboxes": resources.RelaxedMailboxesMaker,
 	}
 
-<<<<<<< HEAD
-	var ctxs []*distsys.MPCalContext
-	replicaCtx := getReplicaFSCtx(tla.MakeTLANumber(1), constants)
-	ctxs = append(ctxs, replicaCtx)
-	go func() {
-		errs <- mon.RunArchetype(replicaCtx)
-	}()
-
-	putCtx := getPutClientCtx(tla.MakeTLANumber(2), constants, putInput, putOutput)
-	ctxs = append(ctxs, putCtx)
-	go func() {
-		errs <- putCtx.Run()
-	}()
-
-	getCtx := getGetClientCtx(tla.MakeTLANumber(3), constants, getInput, getOutput)
-	go func() {
-		errs <- getCtx.Run()
-	}()
-	defer func() {
-		for _, ctx := range ctxs {
-			ctx.Stop()
-		}
-		for i := 0; i < len(ctxs); i++ {
-			err := <-errs
-=======
 	for testName, maker := range tests {
 		t.Run(testName, func(t *testing.T) {
 			constants := []distsys.MPCalContextConfigFn{
@@ -185,7 +160,6 @@
 			getOutput := make(chan tla.TLAValue)
 
 			err := os.MkdirAll("data/1/", 0700)
->>>>>>> 2f8ac769
 			if err != nil {
 				t.Fatal(err)
 			}
@@ -194,27 +168,23 @@
 			replicaCtx := getReplicaFSCtx(tla.MakeTLANumber(1), constants, maker)
 			ctxs = append(ctxs, replicaCtx)
 			go func() {
-				errs <- runArchetype(func() error {
-					return mon.RunArchetype(replicaCtx)
-				})
+				errs <- mon.RunArchetype(replicaCtx)
 			}()
 
 			putCtx := getPutClientCtx(tla.MakeTLANumber(2), constants, putInput, putOutput, maker)
 			ctxs = append(ctxs, putCtx)
 			go func() {
-				errs <- runArchetype(putCtx.Run)
+				errs <- putCtx.Run()
 			}()
 
 			getCtx := getGetClientCtx(tla.MakeTLANumber(3), constants, getInput, getOutput, maker)
 			ctxs = append(ctxs, getCtx)
 			go func() {
-				errs <- runArchetype(getCtx.Run)
+				errs <- getCtx.Run()
 			}()
 			defer func() {
 				for _, ctx := range ctxs {
-					if err := ctx.Close(); err != nil {
-						log.Println(err)
-					}
+					ctx.Stop()
 				}
 				for i := 0; i < len(ctxs); i++ {
 					err := <-errs
@@ -273,38 +243,6 @@
 		"TCPMailboxes":     resources.TCPMailboxesMaker,
 		"RelaxedMailboxes": resources.RelaxedMailboxesMaker,
 	}
-<<<<<<< HEAD
-	mon := setupMonitor()
-	errs := make(chan error)
-	putInput := make(chan tla.TLAValue, numReqs)
-	putOutput := make(chan tla.TLAValue, numReqs)
-
-	var replicaCtxs []*distsys.MPCalContext
-	for i := 1; i <= numReplicas; i++ {
-		ctx := getReplicaMapCtx(tla.MakeTLANumber(int32(i)), constants)
-		replicaCtxs = append(replicaCtxs, ctx)
-		go func() {
-			errs <- mon.RunArchetype(ctx)
-		}()
-	}
-	var putCtxs []*distsys.MPCalContext
-	for i := 1; i <= numPutClients; i++ {
-		ctx := getPutClientCtx(tla.MakeTLANumber(int32(i+numReplicas)), constants, putInput, putOutput)
-		putCtxs = append(putCtxs, ctx)
-		go func() {
-			errs <- ctx.Run()
-		}()
-	}
-	ctxs := append(replicaCtxs, putCtxs...)
-	cleanup := func() {
-		for _, ctx := range ctxs {
-			ctx.Stop()
-		}
-		for i := 0; i < len(ctxs); i++ {
-			err := <-errs
-			if err != nil {
-				t.Errorf("archetype error: %s", err)
-=======
 
 	for testName, maker := range tests {
 		t.Run(testName, func(t *testing.T) {
@@ -329,9 +267,7 @@
 				ctx := getReplicaMapCtx(tla.MakeTLANumber(int32(i)), constants, maker)
 				replicaCtxs = append(replicaCtxs, ctx)
 				go func() {
-					errs <- runArchetype(func() error {
-						return mon.RunArchetype(ctx)
-					})
+					errs <- mon.RunArchetype(ctx)
 				}()
 			}
 			var putCtxs []*distsys.MPCalContext
@@ -339,15 +275,13 @@
 				ctx := getPutClientCtx(tla.MakeTLANumber(int32(i+numReplicas)), constants, putInput, putOutput, maker)
 				putCtxs = append(putCtxs, ctx)
 				go func() {
-					errs <- runArchetype(ctx.Run)
+					errs <- ctx.Run()
 				}()
 			}
 			ctxs := append(replicaCtxs, putCtxs...)
 			cleanup := func() {
 				for _, ctx := range ctxs {
-					if err := ctx.Close(); err != nil {
-						log.Println(err)
-					}
+					ctx.Stop()
 				}
 				for i := 0; i < len(ctxs); i++ {
 					err := <-errs
@@ -358,7 +292,6 @@
 				if err := mon.Close(); err != nil {
 					log.Println(err)
 				}
->>>>>>> 2f8ac769
 			}
 
 			key := tla.MakeTLAString("KEY1")
@@ -409,38 +342,6 @@
 		"TCPMailboxes":     resources.TCPMailboxesMaker,
 		"RelaxedMailboxes": resources.RelaxedMailboxesMaker,
 	}
-<<<<<<< HEAD
-	mon := setupMonitor()
-	errs := make(chan error)
-	putInput := make(chan tla.TLAValue, numReqs)
-	putOutput := make(chan tla.TLAValue, numReqs)
-
-	var replicaCtxs []*distsys.MPCalContext
-	for i := 1; i <= numReplicas; i++ {
-		ctx := getReplicaMapCtx(tla.MakeTLANumber(int32(i)), constants)
-		replicaCtxs = append(replicaCtxs, ctx)
-		go func() {
-			errs <- mon.RunArchetype(ctx)
-		}()
-	}
-	var putCtxs []*distsys.MPCalContext
-	for i := 1; i <= numPutClients; i++ {
-		ctx := getPutClientCtx(tla.MakeTLANumber(int32(i+numReplicas)), constants, putInput, putOutput)
-		putCtxs = append(putCtxs, ctx)
-		go func() {
-			errs <- ctx.Run()
-		}()
-	}
-	ctxs := append(replicaCtxs, putCtxs...)
-	cleanup := func() {
-		for _, ctx := range ctxs {
-			ctx.Stop()
-		}
-		for i := 0; i < len(ctxs); i++ {
-			err := <-errs
-			if err != nil {
-				t.Errorf("archetype error: %s", err)
-=======
 
 	for testName, maker := range tests {
 		t.Run(testName, func(t *testing.T) {
@@ -465,9 +366,7 @@
 				ctx := getReplicaMapCtx(tla.MakeTLANumber(int32(i)), constants, maker)
 				replicaCtxs = append(replicaCtxs, ctx)
 				go func() {
-					errs <- runArchetype(func() error {
-						return mon.RunArchetype(ctx)
-					})
+					errs <- mon.RunArchetype(ctx)
 				}()
 			}
 			var putCtxs []*distsys.MPCalContext
@@ -475,15 +374,13 @@
 				ctx := getPutClientCtx(tla.MakeTLANumber(int32(i+numReplicas)), constants, putInput, putOutput, maker)
 				putCtxs = append(putCtxs, ctx)
 				go func() {
-					errs <- runArchetype(ctx.Run)
+					errs <- ctx.Run()
 				}()
 			}
 			ctxs := append(replicaCtxs, putCtxs...)
 			cleanup := func() {
 				for _, ctx := range ctxs {
-					if err := ctx.Close(); err != nil {
-						log.Println(err)
-					}
+					ctx.Stop()
 				}
 				for i := 0; i < len(ctxs); i++ {
 					err := <-errs
@@ -494,7 +391,6 @@
 				if err := mon.Close(); err != nil {
 					log.Println(err)
 				}
->>>>>>> 2f8ac769
 			}
 
 			key := tla.MakeTLAString("KEY1")
@@ -506,13 +402,7 @@
 				})
 			}
 
-<<<<<<< HEAD
-	replicaCtxs[1].Stop()
-=======
-			if err := replicaCtxs[1].Close(); err != nil {
-				log.Println(err)
-			}
->>>>>>> 2f8ac769
+			replicaCtxs[1].Stop()
 
 			for i := 0; i < numReqs; i++ {
 				select {
