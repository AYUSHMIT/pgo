--- conflicted
+++ resolved
@@ -45,21 +45,6 @@
 func TestTest5(t *testing.T) {
 	ctx := distsys.NewMPCalContextWithoutArchetype()
 
-<<<<<<< HEAD
-	result := Test5(ctx.IFace(), tla.MakeTLANumber(1))
-	if result.AsNumber() != 2 * 1 {
-		t.Fatalf("result %v should have been 2 * 1", result)
-	}
-}
-
-func TestTest6(t *testing.T) {
-	ctx := distsys.NewMPCalContextWithoutArchetype()
-
-	result := Test6(ctx.IFace(), tla.MakeTLANumber(4))
-	if result.AsNumber() != 4 * 3 * 2 * 1 {
-		t.Fatalf("result %v should have been 4 * 3 * 2 * 1", result)
-	}
-=======
 	t.Run("identity", func(t *testing.T) {
 		result := Test5(ctx.IFace(), tla.MakeTLANumber(1), tla.MakeTLANumber(3))
 		resultStr := result.String()
@@ -95,5 +80,22 @@
 
 		_ = Test5(ctx.IFace(), tla.MakeTLANumber(1), tla.MakeTLANumber(4))
 	})
->>>>>>> 81e0d09a
+}
+
+func TestTest6(t *testing.T) {
+	ctx := distsys.NewMPCalContextWithoutArchetype()
+
+	result := Test6(ctx.IFace(), tla.MakeTLANumber(1))
+	if result.AsNumber() != 2 * 1 {
+		t.Fatalf("result %v should have been 2 * 1", result)
+	}
+}
+
+func TestTest7(t *testing.T) {
+	ctx := distsys.NewMPCalContextWithoutArchetype()
+
+	result := Test7(ctx.IFace(), tla.MakeTLANumber(4))
+	if result.AsNumber() != 4 * 3 * 2 * 1 {
+		t.Fatalf("result %v should have been 4 * 3 * 2 * 1", result)
+	}
 }