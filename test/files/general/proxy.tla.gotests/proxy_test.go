--- conflicted
+++ resolved
@@ -106,39 +106,6 @@
 }
 
 func TestProxy_AllServersRunning(t *testing.T) {
-<<<<<<< HEAD
-	inChan := make(chan tla.TLAValue, numRequests)
-	outChan := make(chan tla.TLAValue, numRequests)
-	mon := setupMonitor()
-	errs := make(chan error)
-
-	var ctxs []*distsys.MPCalContext
-	for i := 1; i <= numServers; i++ {
-		serverCtx := getServerCtx(tla.MakeTLANumber(int32(i)))
-		ctxs = append(ctxs, serverCtx)
-		go func() {
-			errs <- mon.RunArchetype(serverCtx)
-		}()
-	}
-	proxyCtx := getProxyCtx(tla.MakeTLANumber(4))
-	ctxs = append(ctxs, proxyCtx)
-	go func() {
-		errs <- proxyCtx.Run()
-	}()
-	clientCtx := getClientCtx(tla.MakeTLANumber(3), inChan, outChan)
-	ctxs = append(ctxs, clientCtx)
-	go func() {
-		errs <- clientCtx.Run()
-	}()
-	defer func() {
-		for _, ctx := range ctxs {
-			ctx.Stop()
-		}
-		for i := 0; i < len(ctxs); i++ {
-			err := <-errs
-			if err != nil {
-				t.Errorf("archetype error: %s", err)
-=======
 	tests := map[string]mailboxMaker{
 		"TCPMailboxes":     resources.TCPMailboxesMaker,
 		"RelaxedMailboxes": resources.RelaxedMailboxesMaker,
@@ -156,27 +123,22 @@
 				serverCtx := getServerCtx(tla.MakeTLANumber(int32(i)), maker)
 				ctxs = append(ctxs, serverCtx)
 				go func() {
-					errs <- runArchetype(func() error {
-						return mon.RunArchetype(serverCtx)
-					})
+					errs <- mon.RunArchetype(serverCtx)
 				}()
->>>>>>> 2f8ac769
 			}
 			proxyCtx := getProxyCtx(tla.MakeTLANumber(4), maker)
 			ctxs = append(ctxs, proxyCtx)
 			go func() {
-				errs <- runArchetype(proxyCtx.Run)
+				errs <- proxyCtx.Run()
 			}()
 			clientCtx := getClientCtx(tla.MakeTLANumber(3), inChan, outChan, maker)
 			ctxs = append(ctxs, clientCtx)
 			go func() {
-				errs <- runArchetype(clientCtx.Run)
+				errs <- clientCtx.Run()
 			}()
 			defer func() {
 				for _, ctx := range ctxs {
-					if err := ctx.Close(); err != nil {
-						log.Println(err)
-					}
+					ctx.Stop()
 				}
 				for i := 0; i < len(ctxs); i++ {
 					err := <-errs
@@ -212,50 +174,9 @@
 }
 
 func TestProxy_SecondServerRunning(t *testing.T) {
-<<<<<<< HEAD
-	inChan := make(chan tla.TLAValue, numRequests)
-	outChan := make(chan tla.TLAValue, numRequests)
-	mon := setupMonitor()
-	errs := make(chan error)
-
-	var ctxs []*distsys.MPCalContext
-	secondServerCtx := getServerCtx(tla.MakeTLANumber(2))
-	ctxs = append(ctxs, secondServerCtx)
-	go func() {
-		errs <- mon.RunArchetype(secondServerCtx)
-	}()
-	proxyCtx := getProxyCtx(tla.MakeTLANumber(4))
-	ctxs = append(ctxs, proxyCtx)
-	go func() {
-		errs <- proxyCtx.Run()
-	}()
-	clientCtx := getClientCtx(tla.MakeTLANumber(3), inChan, outChan)
-	ctxs = append(ctxs, clientCtx)
-	go func() {
-		errs <- clientCtx.Run()
-	}()
-	defer func() {
-		for _, ctx := range ctxs {
-			ctx.Stop()
-		}
-		for i := 0; i < len(ctxs); i++ {
-			err := <-errs
-			if err != nil {
-				t.Errorf("archetype error: %s", err)
-			}
-		}
-		if err := mon.Close(); err != nil {
-			log.Println(err)
-		}
-	}()
-
-	for i := 0; i < numRequests; i++ {
-		inChan <- tla.MakeTLANumber(int32(i))
-=======
 	tests := map[string]mailboxMaker{
 		"TCPMailboxes":     resources.TCPMailboxesMaker,
 		"RelaxedMailboxes": resources.RelaxedMailboxesMaker,
->>>>>>> 2f8ac769
 	}
 
 	for testName, maker := range tests {
@@ -269,25 +190,21 @@
 			secondServerCtx := getServerCtx(tla.MakeTLANumber(2), maker)
 			ctxs = append(ctxs, secondServerCtx)
 			go func() {
-				errs <- runArchetype(func() error {
-					return mon.RunArchetype(secondServerCtx)
-				})
+				errs <- mon.RunArchetype(secondServerCtx)
 			}()
 			proxyCtx := getProxyCtx(tla.MakeTLANumber(4), maker)
 			ctxs = append(ctxs, proxyCtx)
 			go func() {
-				errs <- runArchetype(proxyCtx.Run)
+				errs <- proxyCtx.Run()
 			}()
 			clientCtx := getClientCtx(tla.MakeTLANumber(3), inChan, outChan, maker)
 			ctxs = append(ctxs, clientCtx)
 			go func() {
-				errs <- runArchetype(clientCtx.Run)
+				errs <- clientCtx.Run()
 			}()
 			defer func() {
 				for _, ctx := range ctxs {
-					if err := ctx.Close(); err != nil {
-						log.Println(err)
-					}
+					ctx.Stop()
 				}
 				for i := 0; i < len(ctxs); i++ {
 					err := <-errs
@@ -323,45 +240,9 @@
 }
 
 func TestProxy_NoServerRunning(t *testing.T) {
-<<<<<<< HEAD
-	inChan := make(chan tla.TLAValue, numRequests)
-	outChan := make(chan tla.TLAValue, numRequests)
-	mon := setupMonitor()
-	errs := make(chan error)
-
-	var ctxs []*distsys.MPCalContext
-	proxyCtx := getProxyCtx(tla.MakeTLANumber(4))
-	ctxs = append(ctxs, proxyCtx)
-	go func() {
-		errs <- proxyCtx.Run()
-	}()
-	clientCtx := getClientCtx(tla.MakeTLANumber(3), inChan, outChan)
-	ctxs = append(ctxs, clientCtx)
-	go func() {
-		errs <- clientCtx.Run()
-	}()
-	defer func() {
-		for _, ctx := range ctxs {
-			ctx.Stop()
-		}
-		for i := 0; i < len(ctxs); i++ {
-			err := <-errs
-			if err != nil {
-				t.Errorf("archetype error: %s", err)
-			}
-		}
-		if err := mon.Close(); err != nil {
-			log.Println(err)
-		}
-	}()
-
-	for i := 0; i < numRequests; i++ {
-		inChan <- tla.MakeTLANumber(int32(i))
-=======
 	tests := map[string]mailboxMaker{
 		"TCPMailboxes":     resources.TCPMailboxesMaker,
 		"RelaxedMailboxes": resources.RelaxedMailboxesMaker,
->>>>>>> 2f8ac769
 	}
 
 	for testName, maker := range tests {
@@ -375,18 +256,16 @@
 			proxyCtx := getProxyCtx(tla.MakeTLANumber(4), maker)
 			ctxs = append(ctxs, proxyCtx)
 			go func() {
-				errs <- runArchetype(proxyCtx.Run)
+				errs <- proxyCtx.Run()
 			}()
 			clientCtx := getClientCtx(tla.MakeTLANumber(3), inChan, outChan, maker)
 			ctxs = append(ctxs, clientCtx)
 			go func() {
-				errs <- runArchetype(clientCtx.Run)
+				errs <- clientCtx.Run()
 			}()
 			defer func() {
 				for _, ctx := range ctxs {
-					if err := ctx.Close(); err != nil {
-						log.Println(err)
-					}
+					ctx.Stop()
 				}
 				for i := 0; i < len(ctxs); i++ {
 					err := <-errs
@@ -422,39 +301,6 @@
 }
 
 func TestProxy_FirstServerCrashing(t *testing.T) {
-<<<<<<< HEAD
-	inChan := make(chan tla.TLAValue, numRequests)
-	outChan := make(chan tla.TLAValue, numRequests)
-	mon := setupMonitor()
-	errs := make(chan error)
-
-	var ctxs []*distsys.MPCalContext
-	for i := 1; i <= numServers; i++ {
-		serverCtx := getServerCtx(tla.MakeTLANumber(int32(i)))
-		ctxs = append(ctxs, serverCtx)
-		go func() {
-			errs <- mon.RunArchetype(serverCtx)
-		}()
-	}
-	proxyCtx := getProxyCtx(tla.MakeTLANumber(4))
-	ctxs = append(ctxs, proxyCtx)
-	go func() {
-		errs <- proxyCtx.Run()
-	}()
-	clientCtx := getClientCtx(tla.MakeTLANumber(3), inChan, outChan)
-	ctxs = append(ctxs, clientCtx)
-	go func() {
-		errs <- clientCtx.Run()
-	}()
-	defer func() {
-		for _, ctx := range ctxs {
-			ctx.Stop()
-		}
-		for i := 0; i < len(ctxs); i++ {
-			err := <-errs
-			if err != nil {
-				t.Errorf("archetype error: %s", err)
-=======
 	tests := map[string]mailboxMaker{
 		"TCPMailboxes":     resources.TCPMailboxesMaker,
 		"RelaxedMailboxes": resources.RelaxedMailboxesMaker,
@@ -472,27 +318,22 @@
 				serverCtx := getServerCtx(tla.MakeTLANumber(int32(i)), maker)
 				ctxs = append(ctxs, serverCtx)
 				go func() {
-					errs <- runArchetype(func() error {
-						return mon.RunArchetype(serverCtx)
-					})
+					errs <- mon.RunArchetype(serverCtx)
 				}()
->>>>>>> 2f8ac769
 			}
 			proxyCtx := getProxyCtx(tla.MakeTLANumber(4), maker)
 			ctxs = append(ctxs, proxyCtx)
 			go func() {
-				errs <- runArchetype(proxyCtx.Run)
+				errs <- proxyCtx.Run()
 			}()
 			clientCtx := getClientCtx(tla.MakeTLANumber(3), inChan, outChan, maker)
 			ctxs = append(ctxs, clientCtx)
 			go func() {
-				errs <- runArchetype(clientCtx.Run)
+				errs <- clientCtx.Run()
 			}()
 			defer func() {
 				for _, ctx := range ctxs {
-					if err := ctx.Close(); err != nil {
-						log.Println(err)
-					}
+					ctx.Stop()
 				}
 				for i := 0; i < len(ctxs); i++ {
 					err := <-errs
@@ -524,13 +365,7 @@
 				}
 			}
 
-<<<<<<< HEAD
-	ctxs[0].Stop()
-=======
-			if err := ctxs[0].Close(); err != nil {
-				log.Printf("error in closing first server context: %s", err)
-			}
->>>>>>> 2f8ac769
+			ctxs[0].Stop()
 
 			for i := 0; i < numRequests; i++ {
 				inChan <- tla.MakeTLANumber(int32(i))
