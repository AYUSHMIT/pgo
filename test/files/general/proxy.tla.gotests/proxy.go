--- conflicted
+++ resolved
@@ -612,11 +612,7 @@
 		Body: func(iface distsys.ArchetypeInterface) error {
 			var err error
 			_ = err
-<<<<<<< HEAD
 			if iface.GetConstant("CLIENT_RUN")().AsBool() {
-=======
-			if tla.TLA_TRUE.AsBool() {
->>>>>>> ffa36803
 				return iface.Goto("AClient.clientSendReq")
 			} else {
 				return iface.Goto("AClient.Done")
